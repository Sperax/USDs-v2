--- conflicted
+++ resolved
@@ -29,13 +29,10 @@
     "@nomicfoundation/hardhat-toolbox": "^2.0.2",
     "@nomiclabs/hardhat-etherscan": "^3.1.7",
     "@nomiclabs/hardhat-solhint": "^3.0.1",
-<<<<<<< HEAD
     "@openzeppelin/hardhat-upgrades": "^1.27.0",
-=======
     "@typechain/ethers-v5": "^10.2.1",
     "@typechain/hardhat": "^6.1.6",
     "@types/mocha": "^10.0.1",
->>>>>>> 1f44c5f4
     "chai": "^4.3.7",
     "dotenv": "^16.0.3",
     "hardhat": "^2.14.0",
