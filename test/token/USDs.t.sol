// SPDX-License-Identifier: UNLICENSED
pragma solidity 0.8.16;

import {BaseTest} from "../utils/BaseTest.sol";
import {UpgradeUtil} from "../utils/UpgradeUtil.sol";
import {USDs} from "../../contracts/token/USDs.sol";
import {IERC20, ERC20} from "@openzeppelin/contracts/token/ERC20/ERC20.sol";
import {ProxyAdmin} from "@openzeppelin/contracts/proxy/transparent/ProxyAdmin.sol";
import {ITransparentUpgradeableProxy} from "@openzeppelin/contracts/proxy/transparent/TransparentUpgradeableProxy.sol";
import {SafeMathUpgradeable} from "@openzeppelin/contracts-upgradeable/utils/math/SafeMathUpgradeable.sol";
import {StableMath} from "../../contracts/libraries/StableMath.sol";
import {IUSDs} from "../../contracts/interfaces/IUSDs.sol";
import "forge-std/console.sol";

contract USDsUpgradabilityTest is BaseTest {
    USDs internal usds;

    function setUp() public virtual override {
        super.setUp();
        setArbitrumFork();
    }

    function test_data() public {
        uint256 totalSupply = USDs(USDS).totalSupply();
        (uint256 vaultBalance,) = USDs(USDS).creditsBalanceOf(VAULT);
        uint256 nonRebasingSupply = USDs(USDS).nonRebasingSupply();

        USDs usdsImpl = new USDs();
        vm.prank(ProxyAdmin(PROXY_ADMIN).owner());
        ProxyAdmin(PROXY_ADMIN).upgrade(ITransparentUpgradeableProxy(USDS), address(usdsImpl));

        vm.startPrank(USDS_OWNER);
        usds = USDs(USDS);

        (uint256 vaultBalanceModified,) = usds.creditsBalanceOf(VAULT);

        assertEq(totalSupply, usds.totalSupply());
        assertEq(vaultBalance, vaultBalanceModified);
        assertEq(nonRebasingSupply, usds.nonRebasingSupply());
    }
}

contract USDsTest is BaseTest {
    using StableMath for uint256;

    uint256 USDsPrecision;
    USDs internal usds;
    USDs internal impl;
    UpgradeUtil internal upgradeUtil;
    address internal proxyAddress;
    address internal OWNER;
    address internal USER1;
    address internal USER2;

    modifier testTransfer(uint256 amountToTransfer) {
        uint256 prevBalUser1 = usds.balanceOf(USER1);
        uint256 prevBalUser2 = usds.balanceOf(USER2);

        _;
        // @note account for precision error in USDs calculation for rebasing accounts
        assertApproxEqAbs(prevBalUser1 - amountToTransfer, usds.balanceOf(USER1), 1);
        assertApproxEqAbs(prevBalUser2 + amountToTransfer, usds.balanceOf(USER2), 1);
    }

    function setUp() public virtual override {
        super.setUp();
        setArbitrumFork();
        USER1 = actors[0];
        USER2 = actors[1];

        USDsPrecision = 10 ** ERC20(USDS).decimals();

        USDs usdsImpl = new USDs();
        vm.prank(ProxyAdmin(PROXY_ADMIN).owner());
        ProxyAdmin(PROXY_ADMIN).upgrade(ITransparentUpgradeableProxy(USDS), address(usdsImpl));

        vm.startPrank(USDS_OWNER);
        usds = USDs(USDS);
        usds.updateVault(VAULT);
        vm.stopPrank();
    }

    function test_change_vault() public useKnownActor(USDS_OWNER) {
        usds.updateVault(USER1);
        assertEq(USER1, usds.vault());
    }
}

contract TestTransferFrom is USDsTest {
    uint256 amount;

    function setUp() public override {
        super.setUp();

        amount = 10 * USDsPrecision;
        vm.startPrank(VAULT);
        usds.mint(USER1, amount);
        vm.stopPrank();
    }

    function test_transfer_from(uint256 amount1) public useKnownActor(USER1) {
        amount1 = bound(amount1, 1, usds.balanceOf(USER1));
        uint256 prevBalUser1 = usds.balanceOf(USER1);
        uint256 prevBalUser2 = usds.balanceOf(USER2);
        usds.approve(VAULT, amount1);

        changePrank(VAULT);
        usds.transferFrom(USER1, USER2, amount1);

        // @note account for precision error in USDs calculation for rebasing accounts
        assertApproxEqAbs(prevBalUser1 - amount1, usds.balanceOf(USER1), 1);
        assertApproxEqAbs(prevBalUser2 + amount1, usds.balanceOf(USER2), 1);
    }

    function test_transfer_from_without_approval() public useKnownActor(VAULT) {
        uint256 amountToTransfer = usds.balanceOf(USER1);

        vm.expectRevert(bytes("Insufficient allowance"));
        usds.transferFrom(USER1, USER2, amountToTransfer);
    }

    function test_revert_balance() public useKnownActor(VAULT) {
        uint256 amountToTransfer = usds.balanceOf(USER1) + 1;

        vm.expectRevert(
            abi.encodeWithSelector(USDs.TransferGreaterThanBal.selector, amountToTransfer, amountToTransfer - 1)
        );
        usds.transferFrom(USER1, USER2, amountToTransfer);
    }

    function test_revert_invalid_input() public useKnownActor(USER1) {
        uint256 amountToTransfer = usds.balanceOf(USER1);

        vm.expectRevert(abi.encodeWithSelector(USDs.TransferToZeroAddr.selector));
        usds.transferFrom(USER1, address(0), amountToTransfer);
    }

    function test_increaseAllowance() public useKnownActor(USER1) {
        uint256 currentAllowance = usds.allowance(USER1, VAULT);
        usds.increaseAllowance(VAULT, amount);

        assertEq(currentAllowance + amount, usds.allowance(USER1, VAULT));
    }

    function test_decreaseAllowance() public useKnownActor(USER1) {
        uint256 increase_amount = 1000 * USDsPrecision;
        uint256 decrease_amount = 100 * USDsPrecision;

        usds.increaseAllowance(VAULT, increase_amount);

        uint256 currentAllowance = usds.allowance(USER1, VAULT);
        usds.decreaseAllowance(VAULT, decrease_amount);

        assertEq(currentAllowance - decrease_amount, usds.allowance(USER1, VAULT));

        currentAllowance = usds.allowance(USER1, VAULT);
        usds.decreaseAllowance(VAULT, currentAllowance);

        assertEq(0, usds.allowance(USER1, VAULT));
    }

    function test_allowance() public useKnownActor(USER1) {
        usds.allowance(USER1, VAULT);
    }
}

contract TestTransfer is USDsTest {
    uint256 amount;

    function setUp() public override {
        super.setUp();
        amount = 1000 * USDsPrecision;
        vm.startPrank(VAULT);
        usds.mint(USER1, amount);
        vm.stopPrank();
    }

    function test_transfer(uint256 amount1) public useKnownActor(USER1) {
        amount1 = bound(amount1, 1, usds.balanceOf(USER1));
        uint256 prevBalUser1 = usds.balanceOf(USER1);
        uint256 prevBalUser2 = usds.balanceOf(USER2);

        usds.transfer(USER2, amount1);

        // @note account for precision error in USDs calculation for rebasing accounts
        assertApproxEqAbs(prevBalUser1 - amount1, usds.balanceOf(USER1), 1);
        assertApproxEqAbs(prevBalUser2 + amount1, usds.balanceOf(USER2), 1);
    }

    function test_transfer_sender_non_rebasing_from()
        public
        useKnownActor(USDS_OWNER)
        testTransfer(usds.balanceOf(USER1))
    {
        usds.rebaseOptOut(USER1);
        usds.rebaseOptIn(USER1);

        changePrank(USER1);
        usds.transfer(USER2, usds.balanceOf(USER1));
    }

    function test_transfer_sender_non_rebasing_to_and_from_v1()
        public
        useKnownActor(USDS_OWNER)
        testTransfer(usds.balanceOf(USER1))
    {
        usds.rebaseOptOut(USER1);

        usds.rebaseOptOut(USER2);
        usds.rebaseOptIn(USER2);

        changePrank(USER1);
        usds.transfer(USER2, usds.balanceOf(USER1));
    }

    function test_transfer_sender_non_rebasing_to_and_from_v2()
        public
        useKnownActor(USDS_OWNER)
        testTransfer(usds.balanceOf(USER1))
    {
        usds.rebaseOptOut(USER1);
        usds.rebaseOptIn(USER1);

        usds.rebaseOptOut(USER2);

        changePrank(USER1);
        usds.transfer(USER2, usds.balanceOf(USER1));
    }

    function test_revert_balance() public useKnownActor(USER1) {
        uint256 bal = usds.balanceOf(USER1);
        uint256 amountToTransfer = bal + 1;

        vm.expectRevert(abi.encodeWithSelector(USDs.TransferGreaterThanBal.selector, amountToTransfer, bal));
        usds.transfer(USER2, amountToTransfer);
    }

    function test_revert_invalid_input() public useKnownActor(USER1) {
        uint256 amountToTransfer = usds.balanceOf(USER1);

        vm.expectRevert(abi.encodeWithSelector(USDs.TransferToZeroAddr.selector));
        usds.transfer(address(0), amountToTransfer);
    }

    function test_creditsBalanceOf() public useKnownActor(USER1) {
        usds.creditsBalanceOf(USER1);
    }
}

contract TestMint is USDsTest {
    uint256 amount;

    function setUp() public override {
        super.setUp();
        amount = 10 * USDsPrecision;
    }

    function test_mint_owner_check() public useActor(0) {
        vm.expectRevert(abi.encodeWithSelector(USDs.CallerNotVault.selector, actors[0]));
        usds.mint(USDS_OWNER, amount);
    }

    function test_mint_to_the_zero() public useKnownActor(VAULT) {
        vm.expectRevert(abi.encodeWithSelector(USDs.MintToZeroAddr.selector));
        usds.mint(address(0), amount);
    }

    function test_max_supply() public useKnownActor(VAULT) {
        uint256 MAX_SUPPLY = ~uint128(0);
        vm.expectRevert(abi.encodeWithSelector(USDs.MaxSupplyReached.selector, MAX_SUPPLY + usds.totalSupply()));
        usds.mint(USDS_OWNER, MAX_SUPPLY);
    }

    function test_mint_paused() public useKnownActor(USDS_OWNER) {
        usds.pauseSwitch(true);
        changePrank(VAULT);

        vm.expectRevert(abi.encodeWithSelector(USDs.ContractPaused.selector));
        usds.mint(USDS_OWNER, amount);

        changePrank(USDS_OWNER);
        usds.pauseSwitch(false);

        changePrank(VAULT);
        usds.mint(USDS_OWNER, amount);
        assertEq(usds.balanceOf(USDS_OWNER), amount);
    }

    function test_mint() public useKnownActor(VAULT) {
        usds.mint(USDS_OWNER, amount);

        assertEq(usds.balanceOf(USDS_OWNER), amount);
    }
}

contract TestBurn is USDsTest {
    using StableMath for uint256;

    uint256 amount;

    function setUp() public override {
        super.setUp();
        amount = 100000;
    }

    function test_burn_opt_in() public useKnownActor(USDS_OWNER) {
        usds.rebaseOptIn(VAULT);
        usds.rebaseOptOut(VAULT);

        changePrank(VAULT);
        usds.mint(VAULT, amount);

        uint256 prevSupply = usds.totalSupply();
        uint256 prevNonRebasingSupply = usds.nonRebasingSupply();
        uint256 preBalance = usds.balanceOf(VAULT);

        usds.burn(amount);
        assertEq(usds.totalSupply(), prevSupply - amount);
        assertEq(usds.nonRebasingSupply(), prevNonRebasingSupply - amount);
        assertEq(usds.balanceOf(VAULT), preBalance - amount);
    }

    function test_credit_amount_changes_case1() public useKnownActor(USDS_OWNER) {
        usds.rebaseOptIn(VAULT);
        changePrank(VAULT);
        usds.mint(VAULT, amount);
        uint256 creditAmount = amount.mulTruncate(usds.rebasingCreditsPerToken());

<<<<<<< HEAD
        uint256 creditAmount = amount.mulTruncate(usds.rebasingCreditsPerToken());

=======
>>>>>>> bae341ff
        (uint256 currentCredits,) = usds.creditsBalanceOf(VAULT);
        usds.burn(amount);

        (uint256 newCredits,) = usds.creditsBalanceOf(VAULT);

        assertEq(newCredits, currentCredits - creditAmount);
    }

    function test_burn_case2() public useKnownActor(USDS_OWNER) {
        usds.rebaseOptIn(VAULT);
        changePrank(VAULT);

        usds.transfer(USER1, usds.balanceOf(VAULT));
        usds.mint(VAULT, amount);

        uint256 bal = usds.balanceOf(VAULT);
        usds.burn(amount);

        // account for mathematical
        assertApproxEqAbs(amount - bal, usds.balanceOf(VAULT), 1);
    }

    function test_burn_case3() public useKnownActor(USDS_OWNER) {
        usds.rebaseOptIn(VAULT);
        changePrank(VAULT);

        vm.expectRevert("Insufficient balance");
        amount = 1000000000 * USDsPrecision;
        usds.burn(amount);
    }

    function test_burn() public useKnownActor(VAULT) {
        usds.mint(VAULT, amount);
        uint256 prevSupply = usds.totalSupply();
        usds.burn(amount);
        assertEq(usds.totalSupply(), prevSupply - amount);
    }
}

contract TestRebase is USDsTest {
    function setUp() public override {
        super.setUp();
    }

    function test_revertIf_IsAlreadyRebasingAccount() public useKnownActor(USDS_OWNER) {
        usds.rebaseOptIn(USDS_OWNER);
        vm.expectRevert(abi.encodeWithSelector(USDs.IsAlreadyRebasingAccount.selector, USDS_OWNER));
        usds.rebaseOptIn(USDS_OWNER);
    }

    function test_rebaseOptIn() public useKnownActor(USDS_OWNER) {
        usds.rebaseOptIn(USDS_OWNER);

        assertEq(usds.nonRebasingCreditsPerToken(USDS_OWNER), 0);
    }

    function test_revertIf_IsAlreadyNonRebasingAccount() public useKnownActor(USDS_OWNER) {
        // usds.rebaseOptOut(USDS_OWNER);
        vm.expectRevert(abi.encodeWithSelector(USDs.IsAlreadyNonRebasingAccount.selector, USDS_OWNER));
        usds.rebaseOptOut(USDS_OWNER);
    }

    function test_rebaseOptOut() public useKnownActor(USDS_OWNER) {
        usds.rebaseOptIn(USDS_OWNER);
        usds.rebaseOptOut(USDS_OWNER);

        assertEq(usds.nonRebasingCreditsPerToken(USDS_OWNER), 1);
    }

    function test_pauseSwitch() public useKnownActor(USDS_OWNER) {
        usds.pauseSwitch(true);
        assertEq(usds.paused(), true);
    }

    function test_rebase() public useKnownActor(VAULT) {
        uint256 amount = 1000000000 * USDsPrecision;
        usds.mint(VAULT, amount);

        uint256 prevSupply = usds.totalSupply();
        usds.rebase(100000 * USDsPrecision);

        assertEq(prevSupply, usds.totalSupply());
    }

    function test_rebase_no_supply_change() public useKnownActor(VAULT) {
        uint256 prevSupply = usds.totalSupply();

        uint256 amount = 0;
        usds.rebase(amount);

        assertEq(prevSupply, usds.totalSupply());
    }

    function test_rebase_opt_in() public useKnownActor(USDS_OWNER) {
        usds.rebaseOptIn(VAULT);
        uint256 amount = 100000;
        changePrank(VAULT);
        usds.mint(VAULT, amount);
        uint256 prevSupply = usds.totalSupply();
        usds.rebase(amount);
        assertEq(prevSupply, usds.totalSupply());
    }

    function test_rebase_opt_out() public useKnownActor(USDS_OWNER) {
        usds.rebaseOptIn(VAULT);
        usds.rebaseOptOut(VAULT);
        uint256 amount = 100000;
        changePrank(VAULT);
        usds.mint(VAULT, amount);
        uint256 prevSupply = usds.totalSupply();
        usds.rebase(amount);
        assertEq(prevSupply, usds.totalSupply());
    }
}

contract TestEnsureRebasingMigration is USDsTest {
    using StableMath for uint256;

    uint256 amount;

    function setUp() public override {
        super.setUp();
        amount = 10 * 10 ** ERC20(USDS).decimals();
    }

    function test_nocode_to_code() public {
        uint256 salt = 123;
        bytes memory bytecode = type(USDs).creationCode;

        // Predict address using create2
        address predictedAddress = _getAddress(bytecode, salt);

        // Mint to predicted address
        vm.prank(VAULT);
        usds.mint(predictedAddress, amount);

        // Predicted address should be rebasing
        uint256 prevBalance = usds.balanceOf(predictedAddress);
        uint256 prevNonRebasingSupply = usds.nonRebasingSupply();
        assertEq(usds.nonRebasingCreditsPerToken(predictedAddress), 0);

        // Deploy contract at predicted address
        _deploy(bytecode, salt);

        // Trigger _isNonRebasingAccount by sending amount2 to any non-rebasing account
        vm.prank(USDS_OWNER);
        usds.rebaseOptOut(msg.sender);
        uint256 transferAmount = amount / 2;
        vm.prank(predictedAddress);
        usds.transfer(msg.sender, transferAmount);

        // Predicted address should be non-rebasing
        uint256 newBalance = usds.balanceOf(predictedAddress);
        uint256 newNonRebasingSupply = usds.nonRebasingSupply();
        assertEq(newBalance, prevBalance - transferAmount);
        assertEq(newNonRebasingSupply, amount + prevNonRebasingSupply);
        assertEq(usds.nonRebasingCreditsPerToken(predictedAddress), 1);
    }

    function _deploy(bytes memory _bytecode, uint256 _salt) internal {
        address addr;

        /*
        NOTE: How to call create2

        create2(v, p, n, s)
        create new contract with code at memory p to p + n
        and send v wei
        and return the new address
        where new address = first 20 bytes of keccak256(0xff + address(this) + s + keccak256(mem[p…(p+n)))
              s = big-endian 256-bit value
        */
        assembly {
            addr :=
                create2(
                    callvalue(), // wei sent with current call
                    // Actual code starts after skipping the first 32 bytes
                    add(_bytecode, 0x20),
                    mload(_bytecode), // Load the size of code contained in the first 32 bytes
                    _salt // Salt from function arguments
                )

            if iszero(extcodesize(addr)) { revert(0, 0) }
        }
    }

    function _getAddress(bytes memory bytecode, uint256 _salt) internal view returns (address) {
        bytes32 hash = keccak256(abi.encodePacked(bytes1(0xff), address(this), _salt, keccak256(bytecode)));

        // NOTE: cast last 20 bytes of hash to address
        return address(uint160(uint256(hash)));
    }
}<|MERGE_RESOLUTION|>--- conflicted
+++ resolved
@@ -326,11 +326,6 @@
         usds.mint(VAULT, amount);
         uint256 creditAmount = amount.mulTruncate(usds.rebasingCreditsPerToken());
 
-<<<<<<< HEAD
-        uint256 creditAmount = amount.mulTruncate(usds.rebasingCreditsPerToken());
-
-=======
->>>>>>> bae341ff
         (uint256 currentCredits,) = usds.creditsBalanceOf(VAULT);
         usds.burn(amount);
 
