--- conflicted
+++ resolved
@@ -636,11 +636,7 @@
         vm.stopPrank();
         token = DAI;
         receiver = actors[1];
-<<<<<<< HEAD
         amount = 1000 * 10 ** ERC20(token).decimals();
-=======
-        amount = 1e22;
->>>>>>> 3c62111d
     }
 
     function test_RevertsWhen_CallerIsNotOwner() public {
@@ -660,7 +656,6 @@
         uint256 balAfter = ERC20(token).balanceOf(receiver);
         assertEq(balAfter - balBefore, amount);
     }
-<<<<<<< HEAD
 }
 
 contract TestUpdateFarm is StargateStrategyTest {
@@ -695,6 +690,4 @@
             assertEq(oldFarmBalances[i], newFarmBalances[i], "Mismatch in balance");
         }
     }
-=======
->>>>>>> 3c62111d
 }