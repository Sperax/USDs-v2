// SPDX-License-Identifier: UNLICENSED
pragma solidity 0.8.16;

import {PreMigrationSetup} from "../utils/DeploymentSetup.sol";
import {CamelotStrategy} from "../../contracts/strategies/camelot/CamelotStrategy.sol";
import {IRouter, INFTPool} from "../../contracts/strategies/camelot/interfaces/ICamelot.sol";
import {InitializableAbstractStrategy, Helpers} from "../../contracts/strategies/InitializableAbstractStrategy.sol";
import {IERC20, ERC20} from "@openzeppelin/contracts/token/ERC20/ERC20.sol";
import {IERC721} from "@openzeppelin/contracts/token/ERC721/IERC721.sol";

contract CamelotStrategyTestSetup is PreMigrationSetup {
    CamelotStrategy internal camelotStrategy;
    address internal ASSET_A = USDT;
    address internal ASSET_B = USDCe;

    function setUp() public virtual override {
        super.setUp();
        CamelotStrategy.StrategyData memory _sData = CamelotStrategy.StrategyData({
            tokenA: ASSET_A,
            tokenB: ASSET_B,
            router: 0xc873fEcbd354f5A56E00E710B90EF4201db2448d,
            positionHelper: 0xe458018Ad4283C90fB7F5460e24C4016F81b8175,
            factory: 0x6EcCab422D763aC031210895C81787E87B43A652,
            nftPool: 0xcC9f28dAD9b85117AB5237df63A5EE6fC50B02B7
        });
        vm.startPrank(USDS_OWNER);
        CamelotStrategy camelotStrategyImpl = new CamelotStrategy();
        address camelotStrategyProxy = upgradeUtil.deployErc1967Proxy(address(camelotStrategyImpl));
        camelotStrategy = CamelotStrategy(camelotStrategyProxy);
        camelotStrategy.initialize(_sData, VAULT, 100, 100);
        vm.stopPrank();
    }
}

contract TestInitialization is CamelotStrategyTestSetup {
    CamelotStrategy private camelotStrategy2;
    CamelotStrategy private camelotStrategyImpl2;

    function setUp() public override {
        super.setUp();
        vm.startPrank(USDS_OWNER);
        camelotStrategyImpl2 = new CamelotStrategy();
        address camelotStrategyProxy2 = upgradeUtil.deployErc1967Proxy(address(camelotStrategyImpl2));
        camelotStrategy2 = CamelotStrategy(camelotStrategyProxy2);
        vm.stopPrank();
    }

    function initializeStrategy() private useKnownActor(USDS_OWNER) {
        CamelotStrategy.StrategyData memory _sData = CamelotStrategy.StrategyData({
            tokenA: ASSET_A,
            tokenB: ASSET_B,
            router: 0xc873fEcbd354f5A56E00E710B90EF4201db2448d,
            positionHelper: 0xe458018Ad4283C90fB7F5460e24C4016F81b8175,
            factory: 0x6EcCab422D763aC031210895C81787E87B43A652,
            nftPool: 0xcC9f28dAD9b85117AB5237df63A5EE6fC50B02B7
        });
        camelotStrategy2.initialize(_sData, VAULT, 100, 100);
    }

    function testImplementationInitialization() public {
        initializeStrategy();
        assertTrue(camelotStrategyImpl2.vault() == address(0));
        assertTrue(camelotStrategyImpl2.withdrawSlippage() == 0);
        assertTrue(camelotStrategyImpl2.depositSlippage() == 0);
        assertTrue(camelotStrategyImpl2.owner() == address(0));
    }

    function testInitialization() public {
        initializeStrategy();
        assertTrue(camelotStrategy2.vault() == VAULT);
        assertTrue(camelotStrategy2.withdrawSlippage() == 100);
        assertTrue(camelotStrategy2.depositSlippage() == 100);
        assertTrue(camelotStrategy2.owner() == USDS_OWNER);
        assertTrue(camelotStrategy2.supportsCollateral(ASSET_B));
        assertTrue(camelotStrategy2.supportsCollateral(ASSET_A));
    }

    function testInitializationTwice() public {
        initializeStrategy();
        CamelotStrategy.StrategyData memory _sData = CamelotStrategy.StrategyData({
            tokenA: ASSET_A,
            tokenB: ASSET_B,
            router: 0xc873fEcbd354f5A56E00E710B90EF4201db2448d,
            positionHelper: 0xe458018Ad4283C90fB7F5460e24C4016F81b8175,
            factory: 0x6EcCab422D763aC031210895C81787E87B43A652,
            nftPool: 0xcC9f28dAD9b85117AB5237df63A5EE6fC50B02B7
        });
        vm.expectRevert("Initializable: contract is already initialized");
        vm.prank(USDS_OWNER);
        camelotStrategy2.initialize(_sData, VAULT, 100, 100);
    }
}

contract DepositTest is TestInitialization {
    function _depositAssetsToStrategy(uint256 amountA, uint256 amountB) internal {
        uint256 depositAmountAssetA = amountA;
        uint256 depositAmountAssetB = amountB;

        vm.startPrank(VAULT);

        deal(address(ASSET_A), VAULT, depositAmountAssetA);
        deal(address(ASSET_B), VAULT, depositAmountAssetB);

        IERC20(ASSET_A).approve(address(camelotStrategy), depositAmountAssetA);
        IERC20(ASSET_B).approve(address(camelotStrategy), depositAmountAssetB);

        camelotStrategy.deposit(ASSET_A, depositAmountAssetA);
        camelotStrategy.deposit(ASSET_B, depositAmountAssetB);

        vm.stopPrank();
    }

    function test_Deposit_Assets_To_Strategy() public {
        uint256 depositAmountAssetA = 1 * 1000 ** ERC20(ASSET_A).decimals();
        uint256 depositAmountAssetB = 1 * 1000 ** ERC20(ASSET_B).decimals();

        uint256 currentAmountAssetA = IERC20(ASSET_A).balanceOf(address(camelotStrategy));
        uint256 currentAmountAssetB = IERC20(ASSET_B).balanceOf(address(camelotStrategy));

        _depositAssetsToStrategy(depositAmountAssetA, depositAmountAssetB);

        assert(IERC20(ASSET_A).balanceOf(address(camelotStrategy)) == currentAmountAssetA + depositAmountAssetA);
        assert(IERC20(ASSET_B).balanceOf(address(camelotStrategy)) == currentAmountAssetB + depositAmountAssetB);
    }
}

contract AllocationTest is DepositTest {
    event IncreaseLiquidity(uint256 liquidity, uint256 amountA, uint256 amountB);

    error InvalidAmount();
    error CollateralNotSupported(address asset);

    function test_Revert_When_Caller_Not_Owner() public {
        address randomCaller = address(0x1);

        vm.startPrank(randomCaller);

        vm.expectRevert("Ownable: caller is not the owner");
<<<<<<< HEAD
        camelotStrategy.allocate([uint256(1000), uint256(1000)]);
=======
        camelotStrategy.allocate([ASSET_A, ASSET_B], [uint256(1000), uint256(1000)]);

        vm.stopPrank();
    }

    function test_Revert_When_Unsupported_Collateral() public {
        address randomTokenAddress = address(0x2);

        vm.startPrank(USDS_OWNER);

        vm.expectRevert(abi.encodeWithSelector(CollateralNotSupported.selector, randomTokenAddress));
        camelotStrategy.allocate([randomTokenAddress, randomTokenAddress], [uint256(1000), uint256(1000)]);

        vm.expectRevert(abi.encodeWithSelector(CollateralNotSupported.selector, randomTokenAddress));
        camelotStrategy.allocate([randomTokenAddress, ASSET_B], [uint256(1000), uint256(1000)]);

        vm.expectRevert(abi.encodeWithSelector(CollateralNotSupported.selector, randomTokenAddress));
        camelotStrategy.allocate([ASSET_A, randomTokenAddress], [uint256(1000), uint256(1000)]);
>>>>>>> 8129f8f8

        vm.stopPrank();
    }

    function test_Revert_When_Amount_Zero() public {
        vm.startPrank(USDS_OWNER);

        vm.expectRevert(InvalidAmount.selector);
<<<<<<< HEAD
        camelotStrategy.allocate([uint256(0), uint256(0)]);

        vm.expectRevert(InvalidAmount.selector);
        camelotStrategy.allocate([uint256(1000), uint256(0)]);

        vm.expectRevert(InvalidAmount.selector);
        camelotStrategy.allocate([uint256(0), uint256(1000)]);
=======
        camelotStrategy.allocate([ASSET_A, ASSET_B], [uint256(0), uint256(0)]);

        vm.expectRevert(InvalidAmount.selector);
        camelotStrategy.allocate([ASSET_A, ASSET_B], [uint256(1000), uint256(0)]);

        vm.expectRevert(InvalidAmount.selector);
        camelotStrategy.allocate([ASSET_A, ASSET_B], [uint256(0), uint256(1000)]);

        vm.stopPrank();
    }

    function test_First_Allocation() public {
        _depositAssetsToStrategy(1000 * 10 ** ERC20(ASSET_A).decimals(), 1000 * 10 ** ERC20(ASSET_B).decimals());

        (address _tokenA, address _tokenB, address _router,,, address _nftPool) = camelotStrategy.strategyData();

        uint256 amountAssetA = 1000 * 10 ** ERC20(ASSET_A).decimals();
        uint256 amountAssetB = 1000 * 10 ** ERC20(ASSET_B).decimals();

        address pair = IRouter(_router).getPair(_tokenA, _tokenB);

        (amountAssetA, amountAssetB) = camelotStrategy.getDepositAmounts(amountAssetA, amountAssetB);
>>>>>>> 8129f8f8

        uint256 numOfSpNFTsBeforeAllocation = IERC721(_nftPool).balanceOf(address(camelotStrategy));
        uint256 amountAllocatedBeforeAllocation = camelotStrategy.allocatedAmount();

        vm.prank(USDS_OWNER);
        camelotStrategy.allocate([ASSET_A, ASSET_B], [uint256(amountAssetA), uint256(amountAssetB)]);
        vm.stopPrank();

        uint256 spNFTId = camelotStrategy.spNFTId();
        (uint256 liquidityBalance,,,,,,,) = INFTPool(_nftPool).getStakingPosition(spNFTId);

        uint256 numOfSpNFTsAfterAllocation = IERC721(_nftPool).balanceOf(address(camelotStrategy));
        uint256 amountAllocatedAfterAllocation = camelotStrategy.allocatedAmount();

        assertEq(numOfSpNFTsBeforeAllocation + 1, numOfSpNFTsAfterAllocation);
        assertEq(IERC20(pair).balanceOf(address(camelotStrategy)), 0);
        assert(amountAllocatedAfterAllocation > amountAllocatedBeforeAllocation);
        assertEq(liquidityBalance, amountAllocatedAfterAllocation);
    }

    function test_Multiple_Allocations() public {
        _depositAssetsToStrategy(100 * 10 ** ERC20(ASSET_A).decimals(), 100 * 10 ** ERC20(ASSET_B).decimals());

        test_First_Allocation(); // Added this to maintain state for multiple allocations.

        (address _tokenA, address _tokenB, address _router,,, address _nftPool) = camelotStrategy.strategyData();

        uint256 amountAssetA = 10 * 10 ** ERC20(ASSET_A).decimals();
        uint256 amountAssetB = 10 * 10 ** ERC20(ASSET_B).decimals();
        address pair = IRouter(_router).getPair(_tokenA, _tokenB);
        uint256 spNFTId = camelotStrategy.spNFTId();

        (amountAssetA, amountAssetB) = camelotStrategy.getDepositAmounts(amountAssetA, amountAssetB);

        uint256 amountAllocatedBeforeIncreaseAllocation = camelotStrategy.allocatedAmount();

        vm.prank(USDS_OWNER);
<<<<<<< HEAD
        camelotStrategy.allocate([uint256(amountAssetA), uint256(amountAssetB)]);
=======
        camelotStrategy.allocate([ASSET_A, ASSET_B], [uint256(amountAssetA), uint256(amountAssetB)]);
        vm.stopPrank();

        uint256 amountAllocatedAfterIncreaseAllocation = camelotStrategy.allocatedAmount();

        (uint256 liquidityBalance,,,,,,,) = INFTPool(_nftPool).getStakingPosition(spNFTId);

        assert(amountAllocatedAfterIncreaseAllocation > amountAllocatedBeforeIncreaseAllocation);
        assertEq(IERC20(pair).balanceOf(address(camelotStrategy)), 0);
        assertEq(liquidityBalance, amountAllocatedAfterIncreaseAllocation);
    }
}

contract RedeemTest is AllocationTest {
    function test_Revert_When_Redeem_Caller_Not_Owner() public {
        test_Multiple_Allocations();

        (,,,,, address _nftPool) = camelotStrategy.strategyData();

        address randomCaller = address(0x1);
        uint256 spNFTId = camelotStrategy.spNFTId();
        (uint256 liquidityBalance,,,,,,,) = INFTPool(_nftPool).getStakingPosition(spNFTId);

        vm.startPrank(randomCaller);

        vm.expectRevert("Ownable: caller is not the owner");
        camelotStrategy.redeem(liquidityBalance);

>>>>>>> 8129f8f8
        vm.stopPrank();
    }

    // function test_Partial_Redeem_After_First_Allocation() public {
    //     test_First_Allocation();
    // }

    // function test_Full_Redeem_After_First_Allocation() public {
    //     test_First_Allocation();
    // }

    // function test_Partial_Redeem_After_Multiple_Allocations() public {
    //     test_Multiple_Allocations();
    // }

    // function test_Full_Redeem_After_Multiple_Allocations() public {}
}

contract WithdrawAssetsToVaultTests is DepositTest {
// withdraw assets after just deposit

// withdraw assets after allocation and redeem
}

contract collectRewardTest is AllocationTest {}

contract UpdateStrategyDataTest is TestInitialization {
    event StrategyDataUpdated(CamelotStrategy.StrategyData);

    function test_Update_Strategy_Data() public {
        CamelotStrategy.StrategyData memory _newStrategyData = CamelotStrategy.StrategyData({
            tokenA: ASSET_A,
            tokenB: ASSET_B,
            router: 0xc873fEcbd354f5A56E00E710B90EF4201db2448d,
            positionHelper: 0xe458018Ad4283C90fB7F5460e24C4016F81b8175,
            factory: 0x6EcCab422D763aC031210895C81787E87B43A652,
            nftPool: 0xcC9f28dAD9b85117AB5237df63A5EE6fC50B02B7
        });

        vm.expectEmit(false, false, false, true, address(camelotStrategy));

        emit StrategyDataUpdated(_newStrategyData);

        vm.startPrank(USDS_OWNER);
        camelotStrategy.updateStrategyData(_newStrategyData);
        vm.stopPrank();

        (address _tokenA, address _tokenB, address _router, address _positionHelper, address _factory, address _nftPool)
        = camelotStrategy.strategyData();

        CamelotStrategy.StrategyData memory _updatedStrategyData = CamelotStrategy.StrategyData({
            tokenA: _tokenA,
            tokenB: _tokenB,
            router: _router,
            positionHelper: _positionHelper,
            factory: _factory,
            nftPool: _nftPool
        });

        bytes memory actualData = abi.encode(_updatedStrategyData);
        bytes memory expectedData = abi.encode(_newStrategyData);

        assertEq(keccak256(actualData), keccak256(expectedData));
    }
}

contract MiscellaneousTests is AllocationTest {
    error NotCamelotNFTPool();
    error InvalidAsset();

    function test_Supports_Collateral() public {
        bool result1 = camelotStrategy.supportsCollateral(ASSET_A);
        assertEq(result1, true);

        bool result2 = camelotStrategy.supportsCollateral(ASSET_B);
        assertEq(result2, true);

        address randomToken = address(0x1);

        bool result3 = camelotStrategy.supportsCollateral(randomToken);
        assertEq(result3, false);
    }

    function test_Collect_Interest() public {
        address addressToCollectInterest = address(0x1);
        vm.expectRevert(abi.encodeWithSelector(Helpers.CustomError.selector, "Operation not permitted"));
        camelotStrategy.collectInterest(addressToCollectInterest);
    }

    function test_Interest_Earned() public {
        address addressToCollectInterest = address(0x1);
        uint256 interestEarned = camelotStrategy.checkInterestEarned(addressToCollectInterest);
        assertEq(interestEarned, 0);
    }

    function test_Revert_When_Random_onERC721Received_Caller() public {
        address randomCaller = address(0x1);
        vm.expectRevert(abi.encodeWithSelector(NotCamelotNFTPool.selector));
        vm.startPrank(randomCaller);
        camelotStrategy.onERC721Received(address(0x1), address(0x2), 1, "");
        vm.stopPrank();
    }

    function test_RevertWhen_Random_onNFTHarvest_Caller() public {
        address randomCaller = address(0x1);
        vm.expectRevert(abi.encodeWithSelector(NotCamelotNFTPool.selector));
        vm.startPrank(randomCaller);
        camelotStrategy.onNFTHarvest(address(0x1), address(0x2), 1, 1, 1);
        vm.stopPrank();
    }

    function test_RevertWhen_Random_onNFTAddToPosition_Caller() public {
        address randomCaller = address(0x1);
        vm.expectRevert(abi.encodeWithSelector(NotCamelotNFTPool.selector));
        vm.startPrank(randomCaller);
        camelotStrategy.onNFTAddToPosition(address(0x1), 1, 1);
        vm.stopPrank();
    }

    function test_RevertWhen_Random_onNFTWithdraw_Caller() public {
        address randomCaller = address(0x1);
        vm.expectRevert(abi.encodeWithSelector(NotCamelotNFTPool.selector));
        vm.startPrank(randomCaller);
        camelotStrategy.onNFTWithdraw(address(0x1), 1, 1);
        vm.stopPrank();
    }

    function test_checkLPTokenBalance() public {
        test_Multiple_Allocations();

        (,,,,, address _nftPool) = camelotStrategy.strategyData();
        uint256 spNFTId = camelotStrategy.spNFTId();

        (uint256 liquidityBalance,,,,,,,) = INFTPool(_nftPool).getStakingPosition(spNFTId);

        uint256 balance = camelotStrategy.checkLPTokenBalance(ASSET_A);

        assertEq(balance, liquidityBalance);

        balance = camelotStrategy.checkLPTokenBalance(ASSET_B);

        assertEq(balance, liquidityBalance);

        address randomAsset = address(0x1);

        vm.expectRevert(abi.encodeWithSelector(InvalidAsset.selector));
        camelotStrategy.checkLPTokenBalance(randomAsset);
    }

    function test_checkRewardEarned() public {
        test_Multiple_Allocations();

        (,,,,, address _nftPool) = camelotStrategy.strategyData();
        uint256 spNFTId = camelotStrategy.spNFTId();

        uint256 rewardsBefore = INFTPool(_nftPool).pendingRewards(spNFTId);
        uint256 rewardsBeforeContractState = camelotStrategy.checkRewardEarned();

        vm.warp(block.timestamp + 10 days);
        vm.roll(block.number + 1000);

        uint256 rewardsAfter = INFTPool(_nftPool).pendingRewards(spNFTId);
        uint256 rewardsAfterContractState = camelotStrategy.checkRewardEarned();

        assertEq(rewardsBefore, rewardsBeforeContractState);
        assertEq(rewardsAfter, rewardsAfterContractState);
        assert(rewardsAfterContractState > rewardsBeforeContractState);
    }
}<|MERGE_RESOLUTION|>--- conflicted
+++ resolved
@@ -136,28 +136,7 @@
         vm.startPrank(randomCaller);
 
         vm.expectRevert("Ownable: caller is not the owner");
-<<<<<<< HEAD
         camelotStrategy.allocate([uint256(1000), uint256(1000)]);
-=======
-        camelotStrategy.allocate([ASSET_A, ASSET_B], [uint256(1000), uint256(1000)]);
-
-        vm.stopPrank();
-    }
-
-    function test_Revert_When_Unsupported_Collateral() public {
-        address randomTokenAddress = address(0x2);
-
-        vm.startPrank(USDS_OWNER);
-
-        vm.expectRevert(abi.encodeWithSelector(CollateralNotSupported.selector, randomTokenAddress));
-        camelotStrategy.allocate([randomTokenAddress, randomTokenAddress], [uint256(1000), uint256(1000)]);
-
-        vm.expectRevert(abi.encodeWithSelector(CollateralNotSupported.selector, randomTokenAddress));
-        camelotStrategy.allocate([randomTokenAddress, ASSET_B], [uint256(1000), uint256(1000)]);
-
-        vm.expectRevert(abi.encodeWithSelector(CollateralNotSupported.selector, randomTokenAddress));
-        camelotStrategy.allocate([ASSET_A, randomTokenAddress], [uint256(1000), uint256(1000)]);
->>>>>>> 8129f8f8
 
         vm.stopPrank();
     }
@@ -166,7 +145,6 @@
         vm.startPrank(USDS_OWNER);
 
         vm.expectRevert(InvalidAmount.selector);
-<<<<<<< HEAD
         camelotStrategy.allocate([uint256(0), uint256(0)]);
 
         vm.expectRevert(InvalidAmount.selector);
@@ -174,14 +152,6 @@
 
         vm.expectRevert(InvalidAmount.selector);
         camelotStrategy.allocate([uint256(0), uint256(1000)]);
-=======
-        camelotStrategy.allocate([ASSET_A, ASSET_B], [uint256(0), uint256(0)]);
-
-        vm.expectRevert(InvalidAmount.selector);
-        camelotStrategy.allocate([ASSET_A, ASSET_B], [uint256(1000), uint256(0)]);
-
-        vm.expectRevert(InvalidAmount.selector);
-        camelotStrategy.allocate([ASSET_A, ASSET_B], [uint256(0), uint256(1000)]);
 
         vm.stopPrank();
     }
@@ -197,13 +167,12 @@
         address pair = IRouter(_router).getPair(_tokenA, _tokenB);
 
         (amountAssetA, amountAssetB) = camelotStrategy.getDepositAmounts(amountAssetA, amountAssetB);
->>>>>>> 8129f8f8
 
         uint256 numOfSpNFTsBeforeAllocation = IERC721(_nftPool).balanceOf(address(camelotStrategy));
         uint256 amountAllocatedBeforeAllocation = camelotStrategy.allocatedAmount();
 
         vm.prank(USDS_OWNER);
-        camelotStrategy.allocate([ASSET_A, ASSET_B], [uint256(amountAssetA), uint256(amountAssetB)]);
+        camelotStrategy.allocate([uint256(amountAssetA), uint256(amountAssetB)]);
         vm.stopPrank();
 
         uint256 spNFTId = camelotStrategy.spNFTId();
@@ -235,38 +204,7 @@
         uint256 amountAllocatedBeforeIncreaseAllocation = camelotStrategy.allocatedAmount();
 
         vm.prank(USDS_OWNER);
-<<<<<<< HEAD
         camelotStrategy.allocate([uint256(amountAssetA), uint256(amountAssetB)]);
-=======
-        camelotStrategy.allocate([ASSET_A, ASSET_B], [uint256(amountAssetA), uint256(amountAssetB)]);
-        vm.stopPrank();
-
-        uint256 amountAllocatedAfterIncreaseAllocation = camelotStrategy.allocatedAmount();
-
-        (uint256 liquidityBalance,,,,,,,) = INFTPool(_nftPool).getStakingPosition(spNFTId);
-
-        assert(amountAllocatedAfterIncreaseAllocation > amountAllocatedBeforeIncreaseAllocation);
-        assertEq(IERC20(pair).balanceOf(address(camelotStrategy)), 0);
-        assertEq(liquidityBalance, amountAllocatedAfterIncreaseAllocation);
-    }
-}
-
-contract RedeemTest is AllocationTest {
-    function test_Revert_When_Redeem_Caller_Not_Owner() public {
-        test_Multiple_Allocations();
-
-        (,,,,, address _nftPool) = camelotStrategy.strategyData();
-
-        address randomCaller = address(0x1);
-        uint256 spNFTId = camelotStrategy.spNFTId();
-        (uint256 liquidityBalance,,,,,,,) = INFTPool(_nftPool).getStakingPosition(spNFTId);
-
-        vm.startPrank(randomCaller);
-
-        vm.expectRevert("Ownable: caller is not the owner");
-        camelotStrategy.redeem(liquidityBalance);
-
->>>>>>> 8129f8f8
         vm.stopPrank();
     }
 
