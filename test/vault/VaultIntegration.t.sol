--- conflicted
+++ resolved
@@ -61,11 +61,7 @@
     {
         IStrategy _strategy;
         IOracle.PriceData memory collateralPriceData = IOracle(ORACLE).getPrice(_collateral);
-<<<<<<< HEAD
-        _feeAmt = (_usdsAmt * 500) / 1e4; // feePerc = 500 and feePercPrecision = 1e4
-=======
         _feeAmt = IFeeCalculator(FEE_CALCULATOR).getRedeemFee(USDCe);
->>>>>>> bae341ff
         _usdsBurnAmt = _usdsAmt - _feeAmt;
         _calculatedCollateralAmt = _usdsBurnAmt;
         if (collateralPriceData.price >= collateralPriceData.precision) {
