// SPDX-License-Identifier: UNLICENSED
pragma solidity 0.8.16;

import {VaultCore, Helpers} from "../../contracts/vault/VaultCore.sol";
import {PreMigrationSetup} from "../utils/DeploymentSetup.sol";
import {IAccessControlUpgradeable} from "@openzeppelin/contracts-upgradeable/access/IAccessControlUpgradeable.sol";
import {IStrategy} from "../../contracts/vault/interfaces/IStrategy.sol";
import {IVault} from "../../contracts/interfaces/IVault.sol";
import {ERC20} from "@openzeppelin/contracts/token/ERC20/ERC20.sol";
import {IOracle} from "../../contracts/interfaces/IOracle.sol";
import {IRebaseManager} from "../../contracts/interfaces/IRebaseManager.sol";
import {IDripper} from "../../contracts/interfaces/IDripper.sol";
import {ICollateralManager} from "../../contracts/vault/interfaces/ICollateralManager.sol";
import {FeeCalculator} from "../../contracts/vault/FeeCalculator.sol";
import {IUSDs} from "../../contracts/interfaces/IUSDs.sol";
import {console} from "forge-std/console.sol";
import {CollateralManager} from "../../contracts/vault/CollateralManager.sol";

contract VaultCoreTest is PreMigrationSetup {
    uint256 internal USDC_PRECISION;
    address internal _collateral;
    address internal defaultStrategy;
    address internal otherStrategy;

    modifier mockOracle(uint256 _price) {
        vm.mockCall(address(ORACLE), abi.encodeWithSignature("getPrice(address)", USDCe), abi.encode(_price, 1e8));
        _;
        vm.clearMockedCalls();
    }

    function setUp() public virtual override {
        super.setUp();
        USDC_PRECISION = 10 ** ERC20(USDCe).decimals();
        _collateral = USDCe;
        defaultStrategy = STARGATE_STRATEGY;
        otherStrategy = AAVE_STRATEGY;
    }

    function _updateCollateralData(ICollateralManager.CollateralBaseData memory _data) internal {
        vm.prank(USDS_OWNER);
        ICollateralManager(COLLATERAL_MANAGER).updateCollateralData(USDCe, _data);
    }

    function _allocateIntoStrategy(address __collateral, address _strategy, uint256 _amount) internal useActor(1) {
        deal(USDCe, VAULT, _amount * 4);
        IVault(VAULT).allocate(__collateral, _strategy, _amount);
    }

    function _redeemViewTest(uint256 _usdsAmt, address _strategyAddr)
        internal
        view
        returns (
            uint256 _calculatedCollateralAmt,
            uint256 _usdsBurnAmt,
            uint256 _feeAmt,
            uint256 _vaultAmt,
            uint256 _strategyAmt
        )
    {
        IStrategy _strategy;
        IOracle.PriceData memory collateralPriceData = IOracle(ORACLE).getPrice(_collateral);
<<<<<<< HEAD
        _feeAmt = (_usdsAmt * 500) / 1e4; // feePerc = 500 and feePercPrecision = 1e4
=======
        _feeAmt = FeeCalculator(FEE_CALCULATOR).getRedeemFee(USDCe);
>>>>>>> bae341ff
        _usdsBurnAmt = _usdsAmt - _feeAmt;
        _calculatedCollateralAmt = _usdsBurnAmt;
        if (collateralPriceData.price >= collateralPriceData.precision) {
            _calculatedCollateralAmt = (_usdsBurnAmt * collateralPriceData.precision) / collateralPriceData.price;
        }
        _calculatedCollateralAmt = _calculatedCollateralAmt / 1e12;
        _vaultAmt = ERC20(_collateral).balanceOf(VAULT);
        if (_calculatedCollateralAmt > _vaultAmt) {
            _strategyAmt = _calculatedCollateralAmt - _vaultAmt;
            // Withdraw from default strategy
            if (_strategyAddr == address(0)) {
                _strategy = IStrategy(defaultStrategy);
            } else {
                require(
                    ICollateralManager(COLLATERAL_MANAGER).isValidStrategy(_collateral, _strategyAddr),
                    "Invalid strategy"
                );
                _strategy = IStrategy(_strategyAddr);
            }
            // require(
            //     _strategy.checkAvailableBalance(_collateral) >= _strategyAmt,
            //     "Insufficient collateral"
            // );
        }
    }
}

contract TestInit is VaultCoreTest {
    function test_Initialization() public useKnownActor(USDS_OWNER) {
        address _VAULT;
        // Deploy
        VaultCore vaultImpl = new VaultCore();
        _VAULT = upgradeUtil.deployErc1967Proxy(address(vaultImpl));

        VaultCore vault = VaultCore(_VAULT);
        vault.initialize();
        assertTrue(address(_VAULT) != address(0), "Vault not deployed");
        assertEq(vault.owner(), USDS_OWNER);
    }
}

contract TestSetters is VaultCoreTest {
    address private _newFeeVault;
    address private _newYieldReceiver;
    address private _newCollateralManager;
    address private _newRebaseManager;
    address private _newFeeCalculator;
    address private _newOracle;

    event FeeVaultUpdated(address newFeeVault);
    event YieldReceiverUpdated(address newYieldReceiver);
    event CollateralManagerUpdated(address newCollateralManager);
    event FeeCalculatorUpdated(address newFeeCalculator);
    event RebaseManagerUpdated(address newRebaseManager);
    event OracleUpdated(address newOracle);

    function setUp() public override {
        super.setUp();
        _newFeeVault = makeAddr("_newFeeVault");
        _newYieldReceiver = makeAddr("_newYieldReceiver");
        _newCollateralManager = makeAddr("_newCollateralManager");
        _newRebaseManager = makeAddr("_newRebaseManager");
        _newFeeCalculator = makeAddr("_newFeeCalculator");
        _newOracle = makeAddr("_newOracle");
    }

    function test_revertIf_callerIsNotOwner() public useActor(1) {
        vm.expectRevert("Ownable: caller is not the owner");
        IVault(VAULT).updateFeeVault(_newFeeVault);
        vm.expectRevert("Ownable: caller is not the owner");
        IVault(VAULT).updateYieldReceiver(_newYieldReceiver);
        vm.expectRevert("Ownable: caller is not the owner");
        IVault(VAULT).updateCollateralManager(_newCollateralManager);
        vm.expectRevert("Ownable: caller is not the owner");
        IVault(VAULT).updateRebaseManager(_newRebaseManager);
        vm.expectRevert("Ownable: caller is not the owner");
        IVault(VAULT).updateFeeCalculator(_newFeeCalculator);
        vm.expectRevert("Ownable: caller is not the owner");
        IVault(VAULT).updateOracle(_newOracle);
    }

    function test_revertIf_InvalidAddress() public useKnownActor(USDS_OWNER) {
        vm.expectRevert(abi.encodeWithSelector(Helpers.InvalidAddress.selector));
        IVault(VAULT).updateFeeVault(address(0));
        vm.expectRevert(abi.encodeWithSelector(Helpers.InvalidAddress.selector));
        IVault(VAULT).updateYieldReceiver(address(0));
        vm.expectRevert(abi.encodeWithSelector(Helpers.InvalidAddress.selector));
        IVault(VAULT).updateCollateralManager(address(0));
        vm.expectRevert(abi.encodeWithSelector(Helpers.InvalidAddress.selector));
        IVault(VAULT).updateRebaseManager(address(0));
        vm.expectRevert(abi.encodeWithSelector(Helpers.InvalidAddress.selector));
        IVault(VAULT).updateFeeCalculator(address(0));
        vm.expectRevert(abi.encodeWithSelector(Helpers.InvalidAddress.selector));
        IVault(VAULT).updateOracle(address(0));
    }

    function test_updateFeeVault() public useKnownActor(USDS_OWNER) {
        vm.expectEmit(true, true, true, true, VAULT);
        emit FeeVaultUpdated(_newFeeVault);
        IVault(VAULT).updateFeeVault(_newFeeVault);
        assertEq(_newFeeVault, IVault(VAULT).feeVault());
    }

    function test_updateYieldReceiver() public useKnownActor(USDS_OWNER) {
        vm.expectEmit(true, true, true, true, VAULT);
        emit YieldReceiverUpdated(_newYieldReceiver);
        IVault(VAULT).updateYieldReceiver(_newYieldReceiver);
        assertEq(_newYieldReceiver, IVault(VAULT).yieldReceiver());
    }

    function test_updateCollateralManager() public useKnownActor(USDS_OWNER) {
        vm.expectEmit(true, true, true, true, VAULT);
        emit CollateralManagerUpdated(_newCollateralManager);
        IVault(VAULT).updateCollateralManager(_newCollateralManager);
        assertEq(_newCollateralManager, IVault(VAULT).collateralManager());
    }

    function test_updateRebaseManager() public useKnownActor(USDS_OWNER) {
        vm.expectEmit(true, true, true, true, VAULT);
        emit RebaseManagerUpdated(_newRebaseManager);
        IVault(VAULT).updateRebaseManager(_newRebaseManager);
        assertEq(_newRebaseManager, IVault(VAULT).rebaseManager());
    }

    function test_updateFeeCalculator() public useKnownActor(USDS_OWNER) {
        vm.expectEmit(true, true, true, true, VAULT);
        emit FeeCalculatorUpdated(_newFeeCalculator);
        IVault(VAULT).updateFeeCalculator(_newFeeCalculator);
        assertEq(_newFeeCalculator, IVault(VAULT).feeCalculator());
    }

    function test_updateOracle() public useKnownActor(USDS_OWNER) {
        vm.expectEmit(true, true, true, true, VAULT);
        emit OracleUpdated(_newOracle);
        IVault(VAULT).updateOracle(_newOracle);
        assertEq(_newOracle, IVault(VAULT).oracle());
    }
}

contract TestAllocate is VaultCoreTest {
    address private _strategy;
    uint256 private _amount;

    event Allocated(address indexed collateral, address indexed strategy, uint256 amount);

    function setUp() public override {
        super.setUp();
        _collateral = USDCe;
        _strategy = AAVE_STRATEGY;
    }

    function test_revertIf_CollateralAllocationPaused() public useActor(1) {
        // DAI
        _collateral = 0xDA10009cBd5D07dd0CeCc66161FC93D7c9000da1;
        vm.expectRevert(abi.encodeWithSelector(CollateralManager.CollateralAllocationPaused.selector));
        IVault(VAULT).allocate(_collateral, _strategy, _amount);
    }

    function test_revertIf_AllocationNotAllowed() public useActor(1) {
        uint16 cap = 3000;
        uint256 maxCollateralUsage = (
            cap
                * (
                    ERC20(_collateral).balanceOf(VAULT)
                        + ICollateralManager(IVault(VAULT).collateralManager()).getCollateralInStrategies(_collateral)
                )
        ) / 10000;

        uint256 _moreThanMaxCollateralUsage = maxCollateralUsage + 1;
        vm.expectRevert(
            abi.encodeWithSelector(
                VaultCore.AllocationNotAllowed.selector, _collateral, _strategy, _moreThanMaxCollateralUsage
            )
        );
        IVault(VAULT).allocate(_collateral, _strategy, _moreThanMaxCollateralUsage);
    }

    function testFuzz_Allocate(uint256 __amount) public useActor(1) {
        __amount = bound(__amount, 0, _possibleAllocation());
        deal(USDCe, VAULT, __amount * 4);
        console.log("Value returned", _possibleAllocation());
        if (__amount > 0) {
            uint256 balBefore = ERC20(_collateral).balanceOf(VAULT);
            vm.expectEmit(true, true, true, true, VAULT);
            emit Allocated(_collateral, _strategy, __amount);
            IVault(VAULT).allocate(_collateral, _strategy, __amount);
            uint256 balAfter = ERC20(_collateral).balanceOf(VAULT);
            assertEq(balBefore - balAfter, __amount);
        }
    }

    function test_Allocate() public useActor(1) {
        _amount = 10000e6;
        deal(USDCe, VAULT, _amount * 4);
        uint256 balBefore = ERC20(_collateral).balanceOf(VAULT);
        vm.expectEmit(true, true, true, true, VAULT);
        emit Allocated(_collateral, _strategy, _amount);
        IVault(VAULT).allocate(_collateral, _strategy, _amount);
        uint256 balAfter = ERC20(_collateral).balanceOf(VAULT);
        assertEq(balBefore - balAfter, _amount);
    }

    function _possibleAllocation() internal view returns (uint256) {
        uint16 cap = 3000;
        uint256 maxCollateralUsage = (
            cap
                * (
                    ERC20(_collateral).balanceOf(VAULT)
                        + ICollateralManager(IVault(VAULT).collateralManager()).getCollateralInStrategies(_collateral)
                )
        ) / 10000;

        uint256 collateralBalance = IStrategy(_strategy).checkBalance(_collateral);
        if (maxCollateralUsage >= collateralBalance) {
            return maxCollateralUsage - collateralBalance;
        }

        return 0;
    }
}

contract TestMint is VaultCoreTest {
    address private minter;
    uint256 private _collateralAmt;
    uint256 private _minUSDSAmt;
    uint256 private _deadline;
    address private feeVault;

    event Minted(
        address indexed wallet, address indexed collateralAddr, uint256 usdsAmt, uint256 collateralAmt, uint256 feeAmt
    );

    function setUp() public override {
        super.setUp();
        minter = actors[1];
        _collateral = USDCe;
        _collateralAmt = 1000 * USDC_PRECISION;
        _deadline = block.timestamp + 300;
        feeVault = makeAddr("FEE_VAULT");
        vm.prank(USDS_OWNER);
        IVault(VAULT).updateFeeVault(feeVault);
    }

    function testFuzz_RevertsIf_DeadlinePassed(uint256 __deadline) public useKnownActor(minter) {
        uint256 _latestDeadline = block.timestamp - 1;
        _deadline = bound(__deadline, 0, _latestDeadline);
        vm.expectRevert(abi.encodeWithSelector(Helpers.CustomError.selector, "Deadline passed"));
        IVault(VAULT).mint(_collateral, _collateralAmt, _minUSDSAmt, _deadline);
    }

    function test_RevertsIf_MintFailed() public useKnownActor(minter) {
        _collateralAmt = 0;
        vm.expectRevert(abi.encodeWithSelector(VaultCore.MintFailed.selector));
        IVault(VAULT).mint(_collateral, _collateralAmt, _minUSDSAmt, _deadline);
    }

    function test_RevertsIf_SlippageScrewsYou() public useKnownActor(minter) {
        (_minUSDSAmt,) = IVault(VAULT).mintView(_collateral, _collateralAmt);
        uint256 _expectedMinAmt = _minUSDSAmt + 10e18;
        vm.expectRevert(abi.encodeWithSelector(Helpers.MinSlippageError.selector, _minUSDSAmt, _expectedMinAmt));
        IVault(VAULT).mint(_collateral, _collateralAmt, _expectedMinAmt, _deadline);
    }

    function test_Mint() public useKnownActor(minter) {
        deal(USDCe, minter, _collateralAmt);
        assertEq(ERC20(USDCe).balanceOf(minter), _collateralAmt);
        assertEq(ERC20(USDS).balanceOf(minter), 0);
        ERC20(USDCe).approve(VAULT, _collateralAmt);
        uint256 feeAmt;
        (_minUSDSAmt, feeAmt) = IVault(VAULT).mintView(_collateral, _collateralAmt);
        vm.expectEmit(true, true, true, true, VAULT);
        emit Minted(minter, USDCe, _minUSDSAmt, _collateralAmt, feeAmt);
        IVault(VAULT).mint(_collateral, _collateralAmt, _minUSDSAmt, _deadline);
        // _minUSDSAmt -= 1; //@todo report precision bug
        assertGe(ERC20(USDS).balanceOf(minter), _minUSDSAmt);
    }

    function test_MintBySpecifyingCollateralAmt() public {
        ICollateralManager.CollateralBaseData memory _data = ICollateralManager.CollateralBaseData({
            mintAllowed: true,
            redeemAllowed: true,
            allocationAllowed: true,
<<<<<<< HEAD
            baseFeeIn: 10,
            baseFeeOut: 500,
=======
            baseMintFee: 10,
            baseRedeemFee: 500,
>>>>>>> bae341ff
            downsidePeg: 9800,
            desiredCollateralComposition: 5000
        });
        _updateCollateralData(_data);
        uint256 _maxSPAburnt = 1e18; // This doesn't have any effect on mint
        deal(USDCe, minter, _collateralAmt);
        assertEq(ERC20(USDCe).balanceOf(minter), _collateralAmt);
        assertEq(ERC20(USDS).balanceOf(minter), 0);
        vm.prank(minter);
        ERC20(USDCe).approve(VAULT, _collateralAmt);
        uint256 feeAmt;
        (_minUSDSAmt, feeAmt) = IVault(VAULT).mintView(_collateral, _collateralAmt);
        vm.expectEmit(true, true, true, true, VAULT);
        emit Minted(minter, USDCe, _minUSDSAmt, _collateralAmt, feeAmt);
        vm.prank(minter);
        IVault(VAULT).mintBySpecifyingCollateralAmt(_collateral, _collateralAmt, _minUSDSAmt, _maxSPAburnt, _deadline);
        assertGe(ERC20(USDS).balanceOf(minter), _minUSDSAmt);
    }
}

contract TestMintView is VaultCoreTest {
    uint256 private _collateralAmt;
    uint256 private _toMinter;
    uint256 private _fee;

    function setUp() public override {
        super.setUp();
        _collateral = USDCe;
        _collateralAmt = 10000 * USDC_PRECISION;
        ICollateralManager.CollateralBaseData memory _data = ICollateralManager.CollateralBaseData({
            mintAllowed: true,
            redeemAllowed: true,
            allocationAllowed: true,
<<<<<<< HEAD
            baseFeeIn: 10,
            baseFeeOut: 500,
=======
            baseMintFee: 10,
            baseRedeemFee: 500,
>>>>>>> bae341ff
            downsidePeg: 9800,
            desiredCollateralComposition: 5000
        });
        _updateCollateralData(_data);
    }

    function test_MintView_Returns0When_PriceLowerThanDownsidePeg() public mockOracle(99e6) {
        ICollateralManager.CollateralBaseData memory _data = ICollateralManager.CollateralBaseData({
            mintAllowed: true,
            redeemAllowed: true,
            allocationAllowed: true,
<<<<<<< HEAD
            baseFeeIn: 0,
            baseFeeOut: 500,
=======
            baseMintFee: 0,
            baseRedeemFee: 500,
>>>>>>> bae341ff
            downsidePeg: 1e4,
            desiredCollateralComposition: 5000
        });
        vm.prank(USDS_OWNER);
        ICollateralManager(COLLATERAL_MANAGER).updateCollateralData(USDCe, _data);
        (_toMinter, _fee) = IVault(VAULT).mintView(_collateral, _collateralAmt);
        assertEq(_toMinter, 0);
        assertEq(_fee, 0);
    }

    function test_MintView_Returns0When_MintIsNotAllowed() public {
        ICollateralManager.CollateralBaseData memory _data = ICollateralManager.CollateralBaseData({
            mintAllowed: false,
            redeemAllowed: true,
            allocationAllowed: true,
<<<<<<< HEAD
            baseFeeIn: 0,
            baseFeeOut: 500,
=======
            baseMintFee: 0,
            baseRedeemFee: 500,
>>>>>>> bae341ff
            downsidePeg: 9800,
            desiredCollateralComposition: 5000
        });
        _updateCollateralData(_data);
        (_toMinter, _fee) = IVault(VAULT).mintView(_collateral, _collateralAmt);
        assertEq(_toMinter, 0);
        assertEq(_fee, 0);
    }

    function test_Fee0If_CallerHasFacilitatorRole() public {
        vm.prank(USDS_OWNER);
        (_toMinter, _fee) = IVault(VAULT).mintView(_collateral, _collateralAmt);
        assertTrue(_toMinter > 98e20);
        assertEq(_fee, 0);
    }

    function test_MintView() public mockOracle(101e6) {
        uint256 expectedFee;
        uint256 expectedToMinter;
        ICollateralManager.CollateralBaseData memory _data = ICollateralManager.CollateralBaseData({
            mintAllowed: true,
            redeemAllowed: true,
            allocationAllowed: true,
            baseMintFee: 450,
            baseRedeemFee: 0,
            downsidePeg: 9800,
            desiredCollateralComposition: 1000
        });
        vm.prank(USDS_OWNER);
        ICollateralManager(COLLATERAL_MANAGER).updateCollateralData(_collateral, _data);
        vm.warp(block.timestamp + 2 days);
        FeeCalculator(FEE_CALCULATOR).calibrateFee(_collateral);
        (_toMinter, _fee) = IVault(VAULT).mintView(_collateral, _collateralAmt);
        ICollateralManager.CollateralMintData memory _mintData =
            ICollateralManager(COLLATERAL_MANAGER).getMintParams(_collateral);
        IOracle.PriceData memory priceData = IOracle(ORACLE).getPrice(_collateral);
        uint256 downsidePeg = (priceData.precision * 9800) / 1e4;
        uint256 feeIn = FeeCalculator(FEE_CALCULATOR).getMintFee(_collateral);
        uint256 normalizedCollateralAmt = _collateralAmt * _mintData.conversionFactor;
        uint256 usdsAmt = normalizedCollateralAmt;
        if (priceData.price < downsidePeg) {
            expectedFee = 0;
            expectedToMinter = 0;
            usdsAmt = (normalizedCollateralAmt * priceData.price) / priceData.precision;
        } else {
<<<<<<< HEAD
            uint256 normalizedCollateralAmt = _collateralAmt * _mintData.conversionFactor;
            uint256 usdsAmt = normalizedCollateralAmt;
            expectedFee = (10 * (_toMinter + _fee)) / 1e4;
=======
            normalizedCollateralAmt = _collateralAmt * _mintData.conversionFactor;
            usdsAmt = normalizedCollateralAmt;
            expectedFee = (usdsAmt * feeIn) / Helpers.MAX_PERCENTAGE;
>>>>>>> bae341ff
            expectedToMinter = usdsAmt - expectedFee;
        }
        assertEq(_toMinter, expectedToMinter);
        assertEq(_fee, expectedFee);
        assertTrue(_toMinter != 0);
        assertTrue(_fee != 0);
    }
}

contract TestRebase is VaultCoreTest {
    event RebasedUSDs(uint256 rebaseAmt);

    function test_Rebase() public {
        vm.startPrank(VAULT);
        IRebaseManager(REBASE_MANAGER).fetchRebaseAmt();
        skip(1 days);
        IUSDs(USDS).mint(DRIPPER, 1e22);
        IDripper(DRIPPER).collect();
        skip(1 days);
        (uint256 min, uint256 max) = IRebaseManager(REBASE_MANAGER).getMinAndMaxRebaseAmt();
        vm.expectEmit(true, true, true, true, VAULT);
        emit RebasedUSDs(max);
        IVault(VAULT).rebase();
        (min, max) = IRebaseManager(REBASE_MANAGER).getMinAndMaxRebaseAmt();
        assertEq(min, 0);
        assertEq(max, 0);
        vm.stopPrank();
    }

    function test_Rebase0Amount() public {
        IVault(VAULT).rebase();
    }
}

contract TestRedeemView is VaultCoreTest {
    address private redeemer;
    uint256 private usdsAmt;

    function setUp() public override {
        super.setUp();
        redeemer = actors[1];
        usdsAmt = 1000e18;
        _collateral = USDCe;
        vm.prank(VAULT);
        IUSDs(USDS).mint(redeemer, usdsAmt);
        ICollateralManager.CollateralBaseData memory _data = ICollateralManager.CollateralBaseData({
            mintAllowed: true,
            redeemAllowed: true,
            allocationAllowed: true,
<<<<<<< HEAD
            baseFeeIn: 10,
            baseFeeOut: 500,
=======
            baseMintFee: 10,
            baseRedeemFee: 500,
>>>>>>> bae341ff
            downsidePeg: 9800,
            desiredCollateralComposition: 5000
        });
        _updateCollateralData(_data);
    }

    function test_RevertsIf_RedeemNotAllowed() public {
        ICollateralManager.CollateralBaseData memory _data = ICollateralManager.CollateralBaseData({
            mintAllowed: true,
            redeemAllowed: false,
            allocationAllowed: true,
<<<<<<< HEAD
            baseFeeIn: 10,
            baseFeeOut: 500,
=======
            baseMintFee: 10,
            baseRedeemFee: 500,
>>>>>>> bae341ff
            downsidePeg: 9800,
            desiredCollateralComposition: 5000
        });
        _updateCollateralData(_data);
        vm.expectRevert(abi.encodeWithSelector(VaultCore.RedemptionPausedForCollateral.selector, _collateral));
        vm.prank(redeemer);
        IVault(VAULT).redeemView(_collateral, usdsAmt);
    }

    function test_RedeemViewFee0IfCallerIsFacilitator() public {
        deal(USDCe, VAULT, (usdsAmt * 2) / 1e12);
        vm.prank(USDS_OWNER);
        (,, uint256 fee,,) = IVault(VAULT).redeemView(_collateral, usdsAmt);
        assertEq(fee, 0);
    }

    function test_RedeemViewFee0AndCollAmtDownsidePegged() public mockOracle(99e6) {
        deal(USDCe, VAULT, (usdsAmt * 2) / 1e12);
        vm.prank(USDS_OWNER);
        (uint256 calculatedCollateralAmt,, uint256 fee,,) = IVault(VAULT).redeemView(_collateral, usdsAmt);
        assertEq(fee, 0);
        assertEq(calculatedCollateralAmt, usdsAmt / 1e12);
    }

    function test_RedeemViewFee0AndCollAmtNotDownsidePegged() public mockOracle(101e4) {
        deal(USDCe, VAULT, (usdsAmt * 2) / 1e12);
        vm.prank(USDS_OWNER);
        (uint256 calculatedCollateralAmt,, uint256 fee,,) = IVault(VAULT).redeemView(_collateral, usdsAmt);
        assertEq(fee, 0);
        assertGe(calculatedCollateralAmt, ((usdsAmt * 1e8) / 101e6) / 1e12);
    }

    function test_RedeemViewApplyDownsidePeg() public mockOracle(101e6) {
        deal(USDCe, VAULT, (usdsAmt * 2) / 1e12);
        (uint256 _calculatedCollateralAmt, uint256 _usdsBurnAmt, uint256 _feeAmt, uint256 _vaultAmt,) =
            _redeemViewTest(usdsAmt, address(0));
        (uint256 calculatedCollateralAmt, uint256 usdsBurnAmt, uint256 feeAmt, uint256 vaultAmt, uint256 strategyAmt) =
            IVault(VAULT).redeemView(_collateral, usdsAmt);
        assertEq(_calculatedCollateralAmt, calculatedCollateralAmt);
        assertEq(_usdsBurnAmt, usdsBurnAmt);
        assertEq(_feeAmt, feeAmt);
        assertEq(_vaultAmt, vaultAmt);
        assertEq(strategyAmt, 0);
    }

    function test_RedeemViewWithoutDownsidePeg() public mockOracle(99e6) {
        deal(USDCe, VAULT, (usdsAmt * 2) / 1e12);
        (uint256 _calculatedCollateralAmt, uint256 _usdsBurnAmt, uint256 _feeAmt, uint256 _vaultAmt,) =
            _redeemViewTest(usdsAmt, address(0));
        (uint256 calculatedCollateralAmt, uint256 usdsBurnAmt, uint256 feeAmt, uint256 vaultAmt, uint256 strategyAmt) =
            IVault(VAULT).redeemView(_collateral, usdsAmt);
        assertEq(_calculatedCollateralAmt, calculatedCollateralAmt);
        assertEq(_usdsBurnAmt, usdsBurnAmt);
        assertEq(_feeAmt, feeAmt);
        assertEq(_vaultAmt, vaultAmt);
        assertEq(strategyAmt, 0);
    }

    function test_RevertsIf_CollateralAmtMoreThanVaultAmtAndDefaultStrategyNotSet() public {
        deal(USDCe, VAULT, (usdsAmt / 2) / 1e12);
        vm.prank(USDS_OWNER);
        ICollateralManager(COLLATERAL_MANAGER).updateCollateralDefaultStrategy(USDCe, address(0));
        (uint256 _calculatedCollateralAmt,,,,) = _redeemViewTest(usdsAmt, defaultStrategy);
        uint256 _availableAmount =
            ERC20(_collateral).balanceOf(VAULT) + IStrategy(defaultStrategy).checkAvailableBalance(_collateral);
        vm.expectRevert(
            abi.encodeWithSelector(
                VaultCore.InsufficientCollateral.selector,
                _collateral,
                address(0),
                _calculatedCollateralAmt,
                _availableAmount
            )
        );
        IVault(VAULT).redeemView(_collateral, usdsAmt);
    }

    function test_RedeemView_WhenDefaultStrategySetButBalanceIsNotAvailable() public {
        deal(USDCe, VAULT, (usdsAmt / 2) / 1e12);
        (uint256 _calculatedCollateralAmt,,,,) = _redeemViewTest(usdsAmt, defaultStrategy);
        uint256 _availableAmount =
            ERC20(_collateral).balanceOf(VAULT) + IStrategy(defaultStrategy).checkAvailableBalance(_collateral);
        vm.expectRevert(
            abi.encodeWithSelector(
                VaultCore.InsufficientCollateral.selector,
                _collateral,
                defaultStrategy,
                _calculatedCollateralAmt,
                _availableAmount
            )
        );
        IVault(VAULT).redeemView(_collateral, usdsAmt, defaultStrategy);
    }

    function test_RedeemView_FromDefaultStrategy() public {
        deal(USDCe, VAULT, (usdsAmt / 2) / 1e12);
        _allocateIntoStrategy(_collateral, defaultStrategy, (usdsAmt / 2) / 1e12);
        (
            uint256 _calculatedCollateralAmt,
            uint256 _usdsBurnAmt,
            uint256 _feeAmt,
            uint256 _vaultAmt,
            uint256 _strategyAmt
        ) = _redeemViewTest(usdsAmt, address(0));
        (uint256 calculatedCollateralAmt, uint256 usdsBurnAmt, uint256 feeAmt, uint256 vaultAmt, uint256 strategyAmt) =
            IVault(VAULT).redeemView(_collateral, usdsAmt);
        assertEq(_calculatedCollateralAmt, calculatedCollateralAmt);
        assertEq(_usdsBurnAmt, usdsBurnAmt);
        assertEq(_feeAmt, feeAmt);
        assertEq(_vaultAmt, vaultAmt);
        assertEq(_strategyAmt, strategyAmt);
    }

    function test_RedeemView_RevertsIf_InvalidStrategy() public {
        vm.expectRevert(abi.encodeWithSelector(VaultCore.InvalidStrategy.selector, _collateral, COLLATERAL_MANAGER));
        IVault(VAULT).redeemView(_collateral, usdsAmt, COLLATERAL_MANAGER);
    }

    function test_RedeemView_RevertsIf_InsufficientCollateral() public {
        (uint256 _calculatedCollateralAmt,,,,) = _redeemViewTest(usdsAmt, otherStrategy);
        uint256 _availableAmount =
            ERC20(_collateral).balanceOf(VAULT) + IStrategy(otherStrategy).checkAvailableBalance(_collateral);
        vm.expectRevert(
            abi.encodeWithSelector(
                VaultCore.InsufficientCollateral.selector,
                _collateral,
                otherStrategy,
                _calculatedCollateralAmt,
                _availableAmount
            )
        );
        IVault(VAULT).redeemView(_collateral, usdsAmt, otherStrategy);
    }

    function test_RedeemView_FromOtherStrategy() public {
        deal(USDCe, VAULT, (usdsAmt / 2) / 1e12);
        _allocateIntoStrategy(_collateral, otherStrategy, (usdsAmt / 2) / 1e12);
        (uint256 calculatedCollateralAmt, uint256 usdsBurnAmt, uint256 feeAmt, uint256 vaultAmt, uint256 strategyAmt) =
            IVault(VAULT).redeemView(_collateral, usdsAmt, otherStrategy);
        (
            uint256 _calculatedCollateralAmt,
            uint256 _usdsBurnAmt,
            uint256 _feeAmt,
            uint256 _vaultAmt,
            uint256 _strategyAmt
        ) = _redeemViewTest(usdsAmt, otherStrategy);
        assertEq(_calculatedCollateralAmt, calculatedCollateralAmt);
        assertEq(_usdsBurnAmt, usdsBurnAmt);
        assertEq(_feeAmt, feeAmt);
        assertEq(_vaultAmt, vaultAmt);
        assertEq(_strategyAmt, strategyAmt);
    }
}

contract TestRedeem is VaultCoreTest {
    address private redeemer;
    uint256 private _usdsAmt;
    uint256 private _minCollAmt;
    uint256 private _deadline;

    event Redeemed(
        address indexed wallet, address indexed collateralAddr, uint256 usdsAmt, uint256 collateralAmt, uint256 feeAmt
    );

    function setUp() public override {
        super.setUp();
        redeemer = actors[1];
        _usdsAmt = 1000e18;
        _collateral = USDCe;
        _deadline = block.timestamp + 120;
    }

    function test_RedeemFromVault_RevertsIf_SlippageMoreThanExpected() public useKnownActor(redeemer) {
        deal(_collateral, VAULT, (_usdsAmt * 2) / 1e12);
        (_minCollAmt,,,,) = _redeemViewTest(_usdsAmt, address(0));
        emit log_named_uint("_minCollAmt", _minCollAmt);
        uint256 _expectedCollAmt = _minCollAmt + 10 * USDC_PRECISION;
        vm.expectRevert(abi.encodeWithSelector(Helpers.MinSlippageError.selector, _minCollAmt, _expectedCollAmt));
        IVault(VAULT).redeem(_collateral, _usdsAmt, _expectedCollAmt, _deadline);
    }

    function test_RedeemFromVault() public {
        deal(_collateral, VAULT, (_usdsAmt * 2) / 1e12);
        vm.prank(VAULT);
        IUSDs(USDS).mint(redeemer, _usdsAmt);
        vm.prank(redeemer);
        ERC20(USDS).approve(VAULT, _usdsAmt);
        (uint256 _calculatedCollateralAmt, uint256 _usdsBurnAmt, uint256 _feeAmt,,) =
            _redeemViewTest(_usdsAmt, otherStrategy);
        uint256 balBeforeFeeVault = ERC20(USDS).balanceOf(FEE_VAULT);
        uint256 balBeforeUSDsRedeemer = ERC20(USDS).balanceOf(redeemer);
        uint256 balBeforeUSDCeRedeemer = ERC20(USDCe).balanceOf(redeemer);
        vm.expectEmit(true, true, true, true, VAULT);
        emit Redeemed(redeemer, _collateral, _usdsBurnAmt, _calculatedCollateralAmt, _feeAmt);
        vm.prank(redeemer);
        IVault(VAULT).redeem(_collateral, _usdsAmt, _calculatedCollateralAmt, _deadline);
        uint256 balAfterFeeVault = ERC20(USDS).balanceOf(FEE_VAULT);
        uint256 balAfterUSDsRedeemer = ERC20(USDS).balanceOf(redeemer);
        uint256 balAfterUSDCeRedeemer = ERC20(USDCe).balanceOf(redeemer);
        assertEq(balAfterFeeVault - balBeforeFeeVault, _feeAmt);
        assertEq(balBeforeUSDsRedeemer - balAfterUSDsRedeemer, _usdsAmt);
        assertEq(balAfterUSDCeRedeemer - balBeforeUSDCeRedeemer, _calculatedCollateralAmt);
    }

    function test_RedeemFromDefaultStrategy() public {
        deal(USDCe, VAULT, (_usdsAmt / 2) / 1e12);
        _allocateIntoStrategy(_collateral, defaultStrategy, (_usdsAmt / 2) / 1e12);
        (uint256 _calculatedCollateralAmt, uint256 _usdsBurnAmt, uint256 _feeAmt,,) =
            _redeemViewTest(_usdsAmt, address(0));
        vm.prank(VAULT);
        IUSDs(USDS).mint(redeemer, _usdsAmt);
        vm.prank(redeemer);
        ERC20(USDS).approve(VAULT, _usdsAmt);
        uint256 balBeforeFeeVault = ERC20(USDS).balanceOf(FEE_VAULT);
        uint256 balBeforeUSDsRedeemer = ERC20(USDS).balanceOf(redeemer);
        uint256 balBeforeUSDCeRedeemer = ERC20(USDCe).balanceOf(redeemer);
        vm.expectEmit(true, true, true, true, VAULT);
        emit Redeemed(redeemer, _collateral, _usdsBurnAmt, _calculatedCollateralAmt, _feeAmt);
        vm.prank(redeemer);
        IVault(VAULT).redeem(_collateral, _usdsAmt, _calculatedCollateralAmt, _deadline);
        uint256 balAfterFeeVault = ERC20(USDS).balanceOf(FEE_VAULT);
        uint256 balAfterUSDsRedeemer = ERC20(USDS).balanceOf(redeemer);
        uint256 balAfterUSDCeRedeemer = ERC20(USDCe).balanceOf(redeemer);
        assertEq(balAfterFeeVault - balBeforeFeeVault, _feeAmt);
        assertEq(balBeforeUSDsRedeemer - balAfterUSDsRedeemer, _usdsAmt);
        assertEq(balAfterUSDCeRedeemer - balBeforeUSDCeRedeemer, _calculatedCollateralAmt);
    }

    function test_RedeemFromSpecificOtherStrategy() public {
        deal(USDCe, VAULT, (_usdsAmt / 2) / 1e12);
        _allocateIntoStrategy(_collateral, otherStrategy, (_usdsAmt / 2) / 1e12);
        (uint256 _calculatedCollateralAmt, uint256 _usdsBurnAmt, uint256 _feeAmt,,) =
            _redeemViewTest(_usdsAmt, otherStrategy);
        vm.prank(VAULT);
        IUSDs(USDS).mint(redeemer, _usdsAmt);
        vm.prank(redeemer);
        ERC20(USDS).approve(VAULT, _usdsAmt);
        uint256 balBeforeFeeVault = ERC20(USDS).balanceOf(FEE_VAULT);
        uint256 balBeforeUSDsRedeemer = ERC20(USDS).balanceOf(redeemer);
        uint256 balBeforeUSDCeRedeemer = ERC20(USDCe).balanceOf(redeemer);
        vm.expectEmit(true, true, true, true, VAULT);
        emit Redeemed(redeemer, _collateral, _usdsBurnAmt, _calculatedCollateralAmt, _feeAmt);
        vm.prank(redeemer);
        IVault(VAULT).redeem(_collateral, _usdsAmt, _calculatedCollateralAmt, _deadline, otherStrategy);
        uint256 balAfterFeeVault = ERC20(USDS).balanceOf(FEE_VAULT);
        uint256 balAfterUSDsRedeemer = ERC20(USDS).balanceOf(redeemer);
        uint256 balAfterUSDCeRedeemer = ERC20(USDCe).balanceOf(redeemer);
        assertEq(balAfterFeeVault - balBeforeFeeVault, _feeAmt);
        assertEq(balBeforeUSDsRedeemer - balAfterUSDsRedeemer, _usdsAmt);
        assertEq(balAfterUSDCeRedeemer - balBeforeUSDCeRedeemer, _calculatedCollateralAmt);
    }

    function test_RedeemFromSpecifiedDefaultStrategy() public {
        deal(USDCe, VAULT, (_usdsAmt / 2) / 1e12);
        _allocateIntoStrategy(_collateral, defaultStrategy, (_usdsAmt / 2) / 1e12);
        (uint256 _calculatedCollateralAmt, uint256 _usdsBurnAmt, uint256 _feeAmt,,) =
            _redeemViewTest(_usdsAmt, defaultStrategy);
        vm.prank(VAULT);
        IUSDs(USDS).mint(redeemer, _usdsAmt);
        vm.prank(redeemer);
        ERC20(USDS).approve(VAULT, _usdsAmt);
        uint256 balBeforeFeeVault = ERC20(USDS).balanceOf(FEE_VAULT);
        uint256 balBeforeUSDsRedeemer = ERC20(USDS).balanceOf(redeemer);
        uint256 balBeforeUSDCeRedeemer = ERC20(USDCe).balanceOf(redeemer);
        vm.expectEmit(true, true, true, true, VAULT);
        emit Redeemed(redeemer, _collateral, _usdsBurnAmt, _calculatedCollateralAmt, _feeAmt);
        vm.prank(redeemer);
        IVault(VAULT).redeem(_collateral, _usdsAmt, _calculatedCollateralAmt, _deadline, defaultStrategy);
        uint256 balAfterFeeVault = ERC20(USDS).balanceOf(FEE_VAULT);
        uint256 balAfterUSDsRedeemer = ERC20(USDS).balanceOf(redeemer);
        uint256 balAfterUSDCeRedeemer = ERC20(USDCe).balanceOf(redeemer);
        assertEq(balAfterFeeVault - balBeforeFeeVault, _feeAmt);
        assertEq(balBeforeUSDsRedeemer - balAfterUSDsRedeemer, _usdsAmt);
        assertEq(balAfterUSDCeRedeemer - balBeforeUSDCeRedeemer, _calculatedCollateralAmt);
    }
}<|MERGE_RESOLUTION|>--- conflicted
+++ resolved
@@ -59,11 +59,7 @@
     {
         IStrategy _strategy;
         IOracle.PriceData memory collateralPriceData = IOracle(ORACLE).getPrice(_collateral);
-<<<<<<< HEAD
-        _feeAmt = (_usdsAmt * 500) / 1e4; // feePerc = 500 and feePercPrecision = 1e4
-=======
         _feeAmt = FeeCalculator(FEE_CALCULATOR).getRedeemFee(USDCe);
->>>>>>> bae341ff
         _usdsBurnAmt = _usdsAmt - _feeAmt;
         _calculatedCollateralAmt = _usdsBurnAmt;
         if (collateralPriceData.price >= collateralPriceData.precision) {
@@ -346,13 +342,8 @@
             mintAllowed: true,
             redeemAllowed: true,
             allocationAllowed: true,
-<<<<<<< HEAD
-            baseFeeIn: 10,
-            baseFeeOut: 500,
-=======
             baseMintFee: 10,
             baseRedeemFee: 500,
->>>>>>> bae341ff
             downsidePeg: 9800,
             desiredCollateralComposition: 5000
         });
@@ -386,13 +377,8 @@
             mintAllowed: true,
             redeemAllowed: true,
             allocationAllowed: true,
-<<<<<<< HEAD
-            baseFeeIn: 10,
-            baseFeeOut: 500,
-=======
             baseMintFee: 10,
             baseRedeemFee: 500,
->>>>>>> bae341ff
             downsidePeg: 9800,
             desiredCollateralComposition: 5000
         });
@@ -404,13 +390,8 @@
             mintAllowed: true,
             redeemAllowed: true,
             allocationAllowed: true,
-<<<<<<< HEAD
-            baseFeeIn: 0,
-            baseFeeOut: 500,
-=======
             baseMintFee: 0,
             baseRedeemFee: 500,
->>>>>>> bae341ff
             downsidePeg: 1e4,
             desiredCollateralComposition: 5000
         });
@@ -426,13 +407,8 @@
             mintAllowed: false,
             redeemAllowed: true,
             allocationAllowed: true,
-<<<<<<< HEAD
-            baseFeeIn: 0,
-            baseFeeOut: 500,
-=======
             baseMintFee: 0,
             baseRedeemFee: 500,
->>>>>>> bae341ff
             downsidePeg: 9800,
             desiredCollateralComposition: 5000
         });
@@ -478,15 +454,9 @@
             expectedToMinter = 0;
             usdsAmt = (normalizedCollateralAmt * priceData.price) / priceData.precision;
         } else {
-<<<<<<< HEAD
-            uint256 normalizedCollateralAmt = _collateralAmt * _mintData.conversionFactor;
-            uint256 usdsAmt = normalizedCollateralAmt;
-            expectedFee = (10 * (_toMinter + _fee)) / 1e4;
-=======
             normalizedCollateralAmt = _collateralAmt * _mintData.conversionFactor;
             usdsAmt = normalizedCollateralAmt;
             expectedFee = (usdsAmt * feeIn) / Helpers.MAX_PERCENTAGE;
->>>>>>> bae341ff
             expectedToMinter = usdsAmt - expectedFee;
         }
         assertEq(_toMinter, expectedToMinter);
@@ -536,13 +506,8 @@
             mintAllowed: true,
             redeemAllowed: true,
             allocationAllowed: true,
-<<<<<<< HEAD
-            baseFeeIn: 10,
-            baseFeeOut: 500,
-=======
             baseMintFee: 10,
             baseRedeemFee: 500,
->>>>>>> bae341ff
             downsidePeg: 9800,
             desiredCollateralComposition: 5000
         });
@@ -554,13 +519,8 @@
             mintAllowed: true,
             redeemAllowed: false,
             allocationAllowed: true,
-<<<<<<< HEAD
-            baseFeeIn: 10,
-            baseFeeOut: 500,
-=======
             baseMintFee: 10,
             baseRedeemFee: 500,
->>>>>>> bae341ff
             downsidePeg: 9800,
             desiredCollateralComposition: 5000
         });
