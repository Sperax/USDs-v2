--- conflicted
+++ resolved
@@ -174,13 +174,10 @@
         );
 
         collateralManager.addCollateral(USDCe, _data);
-<<<<<<< HEAD
         collateralManager.addCollateral(USDT, _data);
         collateralManager.addCollateral(FRAX, _data);
         collateralManager.addCollateral(VST, _data);
-=======
         collateralManager.addCollateral(USDC, _data);
->>>>>>> f8645f3e
         collateralManager.addCollateralStrategy(
             USDCe,
             address(stargateStrategy),
@@ -197,9 +194,7 @@
         );
         AAVE_STRATEGY = address(aaveStrategy);
         STARGATE_STRATEGY = address(stargateStrategy);
-<<<<<<< HEAD
         feeCalculator.calibrateFeeForAll();
-=======
 
         // Deploying Compound strategy
         address compoundRewardPool = 0x88730d254A2f7e6AC8388c3198aFd694bA9f7fae;
@@ -215,7 +210,6 @@
             address(compoundStrategy),
             4000
         );
->>>>>>> f8645f3e
         vm.stopPrank();
     }
 
