--- conflicted
+++ resolved
@@ -9,7 +9,6 @@
 out
 lib
 cache_forge
-<<<<<<< HEAD
 
 # Brownie files
 build
@@ -18,8 +17,5 @@
 interfaces
 deployed/arbitrum-main-fork
 __pycache__
-
-=======
 lcov.info
->>>>>>> 701877e8
 .DS_Store