//SPDX-License-Identifier: MIT
pragma solidity 0.8.16;

interface ICollateralManager {
    struct CollateralBaseData {
        bool mintAllowed;
        bool redeemAllowed;
        bool allocationAllowed;
        uint16 baseMintFee;
        uint16 baseRedeemFee;
        uint16 downsidePeg;
        uint16 desiredCollateralComposition;
    }

    struct CollateralMintData {
        bool mintAllowed;
        uint16 baseMintFee;
        uint16 downsidePeg;
        uint16 desiredCollateralComposition;
        uint256 conversionFactor;
    }

    struct CollateralRedeemData {
        bool redeemAllowed;
        address defaultStrategy;
        uint16 baseRedeemFee;
        uint16 desiredCollateralComposition;
        uint256 conversionFactor;
    }

    /// @notice Update existing collateral configuration
    /// @param _collateral Address of the collateral
    /// @param _updateData Updated configuration for the collateral
    function updateCollateralData(address _collateral, CollateralBaseData memory _updateData) external;

    function updateCollateralDefaultStrategy(address _collateral, address _strategy) external;

    /// @notice Validate allocation for a collateral
    /// @param _collateral Address of the collateral
    /// @param _strategy Address of the desired strategy
    /// @param _amount Amount to be allocated.
    /// @return True for valid allocation request.
    function validateAllocation(address _collateral, address _strategy, uint256 _amount) external view returns (bool);
<<<<<<< HEAD
=======

    /// @notice Get the required data for mint
    /// @param _collateral Address of the collateral
    /// @return Base fee config for collateral (baseMintFee, baseRedeemFee, composition, totalCollateral)
    function getFeeCalibrationData(address _collateral) external view returns (uint16, uint16, uint16, uint256);
>>>>>>> bae341ff

    /// @notice Get the required data for mint
    /// @param _collateral Address of the collateral
    /// @return mintData
    function getMintParams(address _collateral) external view returns (CollateralMintData memory mintData);

    /// @notice Get the required data for USDs redemption
    /// @param _collateral Address of the collateral
    /// @return redeemData
    function getRedeemParams(address _collateral) external view returns (CollateralRedeemData memory redeemData);

    /// @notice Gets list of all the listed collateral
    /// @return address[] of listed collaterals
    function getAllCollaterals() external view returns (address[] memory);

    /// @notice Get the amount of collateral in all Strategies
    /// @param _collateral Address of the collateral
    /// @return amountInStrategies
    function getCollateralInStrategies(address _collateral) external view returns (uint256 amountInStrategies);

    /// @notice Get the amount of collateral in vault
    /// @param _collateral Address of the collateral
    /// @return amountInVault
    function getCollateralInVault(address _collateral) external view returns (uint256 amountInVault);

    /// @notice Verify if a strategy is linked to a collateral
    /// @param _collateral Address of the collateral
    /// @param _strategy Address of the strategy
    /// @return boolean true if the strategy is linked to the collateral
    function isValidStrategy(address _collateral, address _strategy) external view returns (bool);
}<|MERGE_RESOLUTION|>--- conflicted
+++ resolved
@@ -41,14 +41,11 @@
     /// @param _amount Amount to be allocated.
     /// @return True for valid allocation request.
     function validateAllocation(address _collateral, address _strategy, uint256 _amount) external view returns (bool);
-<<<<<<< HEAD
-=======
 
     /// @notice Get the required data for mint
     /// @param _collateral Address of the collateral
     /// @return Base fee config for collateral (baseMintFee, baseRedeemFee, composition, totalCollateral)
     function getFeeCalibrationData(address _collateral) external view returns (uint16, uint16, uint16, uint256);
->>>>>>> bae341ff
 
     /// @notice Get the required data for mint
     /// @param _collateral Address of the collateral
