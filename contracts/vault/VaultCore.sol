--- conflicted
+++ resolved
@@ -338,12 +338,7 @@
         }
 
         // Skip fee collection for owner
-<<<<<<< HEAD
-        uint256 feePercentage;
-        uint256 feePercentagePrecision = 1;
-=======
         uint256 feePercentage = 0;
->>>>>>> 7f035182
         if (msg.sender != owner()) {
             // Calculate mint fee based on collateral data
             feePercentage = IFeeCalculator(feeCalculator).getMintFee(
@@ -514,12 +509,7 @@
         );
 
         // Skip fee collection for Owner
-<<<<<<< HEAD
-        uint256 feePercentage;
-        uint256 feePercentagePrecision = 1;
-=======
         uint256 feePercentage = 0;
->>>>>>> 7f035182
         if (msg.sender != owner()) {
             feePercentage = IFeeCalculator(feeCalculator).getRedeemFee(
                 _collateral
