// SPDX-License-Identifier: MIT
pragma solidity 0.8.16;

import {OwnableUpgradeable, Initializable} from "@openzeppelin/contracts-upgradeable/access/OwnableUpgradeable.sol";
import {ReentrancyGuardUpgradeable} from "@openzeppelin/contracts-upgradeable/security/ReentrancyGuardUpgradeable.sol";
import {
    SafeERC20Upgradeable,
    IERC20Upgradeable
} from "@openzeppelin/contracts-upgradeable/token/ERC20/utils/SafeERC20Upgradeable.sol";
import {IFeeCalculator} from "./interfaces/IFeeCalculator.sol";
import {IUSDs} from "../interfaces/IUSDs.sol";
import {IOracle} from "../interfaces/IOracle.sol";
import {IRebaseManager} from "../interfaces/IRebaseManager.sol";
import {ICollateralManager} from "./interfaces/ICollateralManager.sol";
import {IStrategy} from "./interfaces/IStrategy.sol";
import {Helpers} from "../libraries/Helpers.sol";

/// @title Savings Manager (Vault) Contract for USDs Protocol
/// @author Sperax Foundation
<<<<<<< HEAD
/// @notice This contract enables users to mint and redeem USDs with allowed collaterals.
/// @notice It also allocates collateral to strategies based on the Collateral Manager contract.
=======
/// @notice Lets users mint/redeem USDs for/with allowed collaterals
/// @notice Allocates collateral in strategies by consulting Collateral Manager contract
>>>>>>> bae341ff
contract VaultCore is Initializable, OwnableUpgradeable, ReentrancyGuardUpgradeable {
    using SafeERC20Upgradeable for IERC20Upgradeable;

    address public feeVault; // SPABuyback contract
    address public yieldReceiver;
    address public collateralManager;
    address public feeCalculator;
    address public oracle;
    address public rebaseManager;

    event FeeVaultUpdated(address newFeeVault);
    event YieldReceiverUpdated(address newYieldReceiver);
    event CollateralManagerUpdated(address newCollateralManager);
    event FeeCalculatorUpdated(address newFeeCalculator);
    event RebaseManagerUpdated(address newRebaseManager);
    event OracleUpdated(address newOracle);
    event Minted(
        address indexed wallet, address indexed collateralAddr, uint256 usdsAmt, uint256 collateralAmt, uint256 feeAmt
    );
    event Redeemed(
        address indexed wallet, address indexed collateralAddr, uint256 usdsAmt, uint256 collateralAmt, uint256 feeAmt
    );
    event RebasedUSDs(uint256 rebaseAmt);
    event Allocated(address indexed collateral, address indexed strategy, uint256 amount);

    error AllocationNotAllowed(address collateral, address strategy, uint256 amount);
    error RedemptionPausedForCollateral(address collateral);
    error InsufficientCollateral(address collateral, address strategy, uint256 amount, uint256 availableAmount);
    error InvalidStrategy(address _collateral, address _strategyAddr);
    error MintFailed();

    constructor() {
        _disableInitializers();
    }

    function initialize() external initializer {
        __Ownable_init();
        __ReentrancyGuard_init();
    }

    /// @notice Updates the address receiving fee.
    /// @param _feeVault New desired address.
    function updateFeeVault(address _feeVault) external onlyOwner {
        Helpers._isNonZeroAddr(_feeVault);
        feeVault = _feeVault;
        emit FeeVaultUpdated(_feeVault);
    }

    /// @notice Updates the address receiving yields from strategies.
    /// @param _yieldReceiver New desired address.
    function updateYieldReceiver(address _yieldReceiver) external onlyOwner {
        Helpers._isNonZeroAddr(_yieldReceiver);
        yieldReceiver = _yieldReceiver;
        emit YieldReceiverUpdated(_yieldReceiver);
    }

<<<<<<< HEAD
    /// @notice Updates the address having the configuration for collaterals.
    /// @param _collateralManager New desired address.
=======
    /// @notice Updates the address having the config for collaterals
    /// @param _collateralManager new desired address
>>>>>>> bae341ff
    function updateCollateralManager(address _collateralManager) external onlyOwner {
        Helpers._isNonZeroAddr(_collateralManager);
        collateralManager = _collateralManager;
        emit CollateralManagerUpdated(_collateralManager);
    }

    /// @notice Updates the address having the configuration for rebases.
    /// @param _rebaseManager New desired address.
    function updateRebaseManager(address _rebaseManager) external onlyOwner {
        Helpers._isNonZeroAddr(_rebaseManager);
        rebaseManager = _rebaseManager;
        emit RebaseManagerUpdated(_rebaseManager);
    }

    /// @notice Updates the fee calculator library.
    /// @param _feeCalculator New desired address.
    function updateFeeCalculator(address _feeCalculator) external onlyOwner {
        Helpers._isNonZeroAddr(_feeCalculator);
        feeCalculator = _feeCalculator;
        emit FeeCalculatorUpdated(_feeCalculator);
    }

    /// @notice Updates the price oracle address.
    /// @param _oracle New desired address.
    function updateOracle(address _oracle) external onlyOwner {
        Helpers._isNonZeroAddr(_oracle);
        oracle = _oracle;
        emit OracleUpdated(_oracle);
    }

<<<<<<< HEAD
    /// @notice Allocates `_amount` of `_collateral` to `_strategy`.
    /// @param _collateral Address of the desired collateral.
    /// @param _strategy Address of the desired strategy.
    /// @param _amount Amount of collateral to be allocated.
    function allocate(address _collateral, address _strategy, uint256 _amount) external nonReentrant {
        // Validate the allocation based on the desired configuration
=======
    /// @notice Allocate `_amount` of`_collateral` to `_strategy`
    /// @param _collateral address of the desired collateral
    /// @param _strategy address of the desired strategy
    /// @param _amount amount of collateral to be allocated
    function allocate(address _collateral, address _strategy, uint256 _amount) external nonReentrant {
        // Validate the allocation is based on the desired configuration
>>>>>>> bae341ff
        if (!ICollateralManager(collateralManager).validateAllocation(_collateral, _strategy, _amount)) {
            revert AllocationNotAllowed(_collateral, _strategy, _amount);
        }
        IERC20Upgradeable(_collateral).safeIncreaseAllowance(_strategy, _amount);
        IStrategy(_strategy).deposit(_collateral, _amount);
        emit Allocated(_collateral, _strategy, _amount);
    }

<<<<<<< HEAD
    /// @notice Mint USDs by depositing collateral.
    /// @param _collateral Address of the collateral.
    /// @param _collateralAmt Amount of collateral to mint USDs with.
    /// @param _minUSDSAmt Minimum expected amount of USDs to be minted.
    /// @param _deadline Expiry time of the transaction.
=======
    /// @notice mint USDs by depositing collateral
    /// @param _collateral address of the collateral
    /// @param _collateralAmt amount of collateral to mint USDs with
    /// @param _minUSDSAmt minimum expected amount of USDs to be minted
    /// @param _deadline the expiry time of the transaction
>>>>>>> bae341ff
    function mint(address _collateral, uint256 _collateralAmt, uint256 _minUSDSAmt, uint256 _deadline)
        external
        nonReentrant
    {
        _mint(_collateral, _collateralAmt, _minUSDSAmt, _deadline);
    }

    /// @notice Mint USDs by depositing collateral (backward compatibility).
    /// @param _collateral Address of the collateral.
    /// @param _collateralAmt Amount of collateral to mint USDs with.
    /// @param _minUSDSAmt Minimum expected amount of USDs to be minted.
    /// @param _deadline Expiry time of the transaction.
    /// @dev This function is for backward compatibility.
    function mintBySpecifyingCollateralAmt(
        address _collateral,
        uint256 _collateralAmt,
        uint256 _minUSDSAmt,
        uint256, // Deprecated
        uint256 _deadline
    ) external nonReentrant {
        _mint(_collateral, _collateralAmt, _minUSDSAmt, _deadline);
    }

    /// @notice Redeem USDs for `_collateral`.
    /// @param _collateral Address of the collateral.
    /// @param _usdsAmt Amount of USDs to be redeemed.
    /// @param _minCollAmt Minimum expected amount of collateral to be received.
    /// @param _deadline Expiry time of the transaction.
    /// @dev In case where there is not sufficient collateral available in the vault,
    ///      the collateral is withdrawn from the default strategy configured for the collateral.
<<<<<<< HEAD

=======
>>>>>>> bae341ff
    function redeem(address _collateral, uint256 _usdsAmt, uint256 _minCollAmt, uint256 _deadline)
        external
        nonReentrant
    {
        _redeem({
            _collateral: _collateral,
            _usdsAmt: _usdsAmt,
            _minCollateralAmt: _minCollAmt,
            _deadline: _deadline,
            _strategyAddr: address(0)
        });
    }

<<<<<<< HEAD
    /// @notice Redeem USDs for `_collateral` from a specific strategy.
    /// @param _collateral Address of the collateral.
    /// @param _usdsAmt Amount of USDs to be redeemed.
    /// @param _minCollAmt Minimum expected amount of collateral to be received.
    /// @param _deadline Expiry time of the transaction.
    /// @param _strategy Address of the strategy to withdraw excess collateral from.
=======
    /// @notice redeem USDs for `_collateral`
    /// @param _collateral address of the collateral
    /// @param _usdsAmt Amount of USDs to be redeemed
    /// @param _minCollAmt minimum expected amount of collateral to be received
    /// @param _deadline expiry time of the transaction
    /// @param _strategy address of the strategy to withdraw excess collateral from
>>>>>>> bae341ff
    function redeem(address _collateral, uint256 _usdsAmt, uint256 _minCollAmt, uint256 _deadline, address _strategy)
        external
        nonReentrant
    {
        _redeem({
            _collateral: _collateral,
            _usdsAmt: _usdsAmt,
            _minCollateralAmt: _minCollAmt,
            _deadline: _deadline,
            _strategyAddr: _strategy
        });
    }

<<<<<<< HEAD
    /// @notice Get the expected redeem result.
    /// @param _collateral Desired collateral address.
    /// @param _usdsAmt Amount of USDs to be redeemed.
    /// @return calculatedCollateralAmt Expected amount of collateral to be released
    /// based on the price calculation.
    /// @return usdsBurnAmt Expected amount of USDs to be burnt in the process.
    /// @return feeAmt Amount of USDs collected as fee for redemption.
    /// @return vaultAmt Amount of collateral released from Vault.
    /// @return strategyAmt Amount of collateral to withdraw from the strategy.
=======
    /// @notice Get the expected redeem result
    /// @param _collateral desired collateral address
    /// @param _usdsAmt amount of usds to be redeemed
    /// @return calculatedCollateralAmt expected amount of collateral to be released
    ///                          based on the price calculation
    /// @return usdsBurnAmt expected amount of USDs to be burnt in the process
    /// @return feeAmt amount of USDs collected as fee for redemption
    /// @return vaultAmt amount of Collateral released from Vault
    /// @return strategyAmt amount of Collateral to withdraw from strategy
>>>>>>> bae341ff
    function redeemView(address _collateral, uint256 _usdsAmt)
        external
        view
        returns (
            uint256 calculatedCollateralAmt,
            uint256 usdsBurnAmt,
            uint256 feeAmt,
            uint256 vaultAmt,
            uint256 strategyAmt
        )
    {
        (calculatedCollateralAmt, usdsBurnAmt, feeAmt, vaultAmt, strategyAmt,) =
            _redeemView(_collateral, _usdsAmt, address(0));
    }

<<<<<<< HEAD
    /// @notice Get the expected redeem result from a specific strategy.
    /// @param _collateral Desired collateral address.
    /// @param _usdsAmt Amount of USDs to be redeemed.
    /// @param _strategyAddr Address of strategy to redeem from.
    /// @return calculatedCollateralAmt Expected amount of collateral to be released
    /// based on the price calculation.
    /// @return usdsBurnAmt Expected amount of USDs to be burnt in the process.
    /// @return feeAmt Amount of USDs collected as fee for redemption.
    /// @return vaultAmt Amount of collateral released from Vault.
    /// @return strategyAmt Amount of collateral to withdraw from the strategy.
=======
    /// @notice Get the expected redeem result
    /// @param _collateral desired collateral address
    /// @param _usdsAmt amount of usds to be redeemed
    /// @param _strategyAddr Address of strategy to redeem from
    /// @return calculatedCollateralAmt expected amount of collateral to be released
    ///                          based on the price calculation
    /// @return usdsBurnAmt expected amount of USDs to be burnt in the process
    /// @return feeAmt amount of USDs collected as fee for redemption
    /// @return vaultAmt amount of Collateral released from Vault
    /// @return strategyAmt amount of Collateral to withdraw from strategy
>>>>>>> bae341ff
    function redeemView(address _collateral, uint256 _usdsAmt, address _strategyAddr)
        external
        view
        returns (
            uint256 calculatedCollateralAmt,
            uint256 usdsBurnAmt,
            uint256 feeAmt,
            uint256 vaultAmt,
            uint256 strategyAmt
        )
    {
        (calculatedCollateralAmt, usdsBurnAmt, feeAmt, vaultAmt, strategyAmt,) =
            _redeemView(_collateral, _usdsAmt, _strategyAddr);
    }

    /// @notice Rebase USDs to share earned yield with the USDs holders.
    /// @dev If Rebase manager returns a non-zero value, it calls the rebase function on the USDs contract.
    function rebase() public {
        uint256 rebaseAmt = IRebaseManager(rebaseManager).fetchRebaseAmt();
        if (rebaseAmt != 0) {
            IUSDs(Helpers.USDS).rebase(rebaseAmt);
            emit RebasedUSDs(rebaseAmt);
        }
    }

<<<<<<< HEAD
    /// @notice Get the expected mint result (USDs amount, fee).
    /// @param _collateral Address of collateral.
    /// @param _collateralAmt Amount of collateral.
    /// @return Returns the expected USDs mint amount and fee for minting.
=======
    /// @notice Get the expected mint result (USDs amt, fee)
    /// @param _collateral address of the collateral
    /// @param _collateralAmt amount of collateral
    /// @return Returns the expected USDs mint amount and fee for minting
>>>>>>> bae341ff
    function mintView(address _collateral, uint256 _collateralAmt) public view returns (uint256, uint256) {
        // Get mint configuration
        ICollateralManager.CollateralMintData memory collateralMintConfig =
            ICollateralManager(collateralManager).getMintParams(_collateral);

        // Fetch the latest price of the collateral
        IOracle.PriceData memory collateralPriceData = IOracle(oracle).getPrice(_collateral);
        // Calculate the downside peg
        uint256 downsidePeg =
            (collateralPriceData.precision * collateralMintConfig.downsidePeg) / Helpers.MAX_PERCENTAGE;

        // Downside peg check
        if (collateralPriceData.price < downsidePeg || !collateralMintConfig.mintAllowed) {
            return (0, 0);
        }

        // Skip fee collection for owner
        uint256 feePercentage = 0;
        if (msg.sender != owner()) {
            // Calculate mint fee based on collateral data
<<<<<<< HEAD
            (feePercentage, feePercentagePrecision) = IFeeCalculator(feeCalculator).getFeeIn(
                _collateral, _collateralAmt, collateralMintConfig, collateralPriceData
            );
=======
            feePercentage = IFeeCalculator(feeCalculator).getMintFee(_collateral);
>>>>>>> bae341ff
        }

        // Normalize _collateralAmt to be of decimals 18
        uint256 normalizedCollateralAmt = _collateralAmt * collateralMintConfig.conversionFactor;

        // Calculate total USDs amount
        uint256 usdsAmt = normalizedCollateralAmt;
        if (collateralPriceData.price < collateralPriceData.precision) {
            usdsAmt = (normalizedCollateralAmt * collateralPriceData.price) / collateralPriceData.precision;
        }

<<<<<<< HEAD
        // Calculate the fee amount and USDs to mint
        uint256 feeAmt = (usdsAmt * feePercentage) / feePercentagePrecision;
=======
        // Calculate the fee amount and usds to mint
        uint256 feeAmt = (usdsAmt * feePercentage) / Helpers.MAX_PERCENTAGE;
>>>>>>> bae341ff
        uint256 toMinterAmt = usdsAmt - feeAmt;

        return (toMinterAmt, feeAmt);
    }

<<<<<<< HEAD
    /// @notice Mint USDs by depositing collateral.
    /// @param _collateral Address of the collateral.
    /// @param _collateralAmt Amount of collateral to deposit.
    /// @param _minUSDSAmt Minimum expected amount of USDs to be minted.
    /// @param _deadline Deadline timestamp for executing mint.
    /// @dev Mints USDs by locking collateral based on user input, ensuring a minimum
    /// expected minted amount is met.
    /// @dev If the minimum expected amount is not met, the transaction will revert.
    /// @dev Fee is collected, and collateral is transferred accordingly.
    /// @dev A rebase operation is triggered after minting.
=======
    /// @notice mint USDs
    /// @param _collateral address of collateral
    /// @param _collateralAmt amount of collateral to deposit
    /// @param _minUSDSAmt min expected USDs amount to be minted
    /// @param _deadline Deadline timestamp for executing mint
>>>>>>> bae341ff
    function _mint(address _collateral, uint256 _collateralAmt, uint256 _minUSDSAmt, uint256 _deadline) private {
        Helpers._checkDeadline(_deadline);
        (uint256 toMinterAmt, uint256 feeAmt) = mintView(_collateral, _collateralAmt);
        if (toMinterAmt == 0) revert MintFailed();
        if (toMinterAmt < _minUSDSAmt) {
            revert Helpers.MinSlippageError(toMinterAmt, _minUSDSAmt);
        }

        rebase();

        IERC20Upgradeable(_collateral).safeTransferFrom(msg.sender, address(this), _collateralAmt);
        IUSDs(Helpers.USDS).mint(msg.sender, toMinterAmt);
        if (feeAmt != 0) {
            IUSDs(Helpers.USDS).mint(feeVault, feeAmt);
        }

        emit Minted({
            wallet: msg.sender,
            collateralAddr: _collateral,
            usdsAmt: toMinterAmt,
            collateralAmt: _collateralAmt,
            feeAmt: feeAmt
        });
    }

    /// @notice Redeem USDs for collateral.
    /// @param _collateral Address of the collateral to receive.
    /// @param _usdsAmt Amount of USDs to redeem.
    /// @param _minCollateralAmt Minimum expected collateral amount to be received.
    /// @param _deadline Deadline timestamp for executing the redemption.
    /// @param _strategyAddr Address of the strategy to withdraw from.
    /// @dev Redeems USDs for collateral, ensuring a minimum expected collateral amount
    /// is met.
    /// @dev If the minimum expected collateral amount is not met, the transaction will revert.
    /// @dev Fee is collected, collateral is transferred, and a rebase operation is triggered.
    function _redeem(
        address _collateral,
        uint256 _usdsAmt,
        uint256 _minCollateralAmt,
        uint256 _deadline,
        address _strategyAddr
    ) private {
        Helpers._checkDeadline(_deadline);
        (
            uint256 collateralAmt,
            uint256 burnAmt,
            uint256 feeAmt,
            uint256 vaultAmt,
            uint256 strategyAmt,
            IStrategy strategy
        ) = _redeemView(_collateral, _usdsAmt, _strategyAddr);

        if (strategyAmt != 0) {
            // Withdraw from the strategy to VaultCore
            uint256 strategyAmtReceived = strategy.withdraw(address(this), _collateral, strategyAmt);
            // Update collateral amount according to the received amount from the strategy
            strategyAmt = strategyAmtReceived < strategyAmt ? strategyAmtReceived : strategyAmt;
            collateralAmt = vaultAmt + strategyAmt;
        }

        if (collateralAmt < _minCollateralAmt) {
            revert Helpers.MinSlippageError(collateralAmt, _minCollateralAmt);
        }

        // Collect USDs for Redemption
        IERC20Upgradeable(Helpers.USDS).safeTransferFrom(msg.sender, address(this), _usdsAmt);
        IUSDs(Helpers.USDS).burn(burnAmt);
        if (feeAmt != 0) {
            IERC20Upgradeable(Helpers.USDS).safeTransfer(feeVault, feeAmt);
        }
        // Transfer desired collateral to the user
        IERC20Upgradeable(_collateral).safeTransfer(msg.sender, collateralAmt);
        rebase();
        emit Redeemed({
            wallet: msg.sender,
            collateralAddr: _collateral,
            usdsAmt: burnAmt,
            collateralAmt: collateralAmt,
            feeAmt: feeAmt
        });
    }

<<<<<<< HEAD
    /// @notice Get the expected redeem result.
    /// @param _collateral Desired collateral address.
    /// @param _usdsAmt Amount of USDs to be redeemed.
    /// @param _strategyAddr Address of the strategy to redeem from.
    /// @return calculatedCollateralAmt Expected amount of collateral to be released
    ///         based on the price calculation.
    /// @return usdsBurnAmt Expected amount of USDs to be burnt in the process.
    /// @return feeAmt Amount of USDs collected as a fee for redemption.
    /// @return vaultAmt Amount of collateral released from Vault.
    /// @return strategyAmt Amount of collateral to withdraw from the strategy.
    /// @return strategy Strategy contract to withdraw collateral from.
    /// @dev Calculates the expected results of a redemption, including collateral
    ///      amount, fees, and strategy-specific details.
    /// @dev Ensures that the redemption is allowed for the specified collateral.
    /// @dev Calculates fees, burn amounts, and collateral amounts based on prices
    ///      and conversion factors.
    /// @dev Determines if collateral needs to be withdrawn from a strategy, and if
    ///      so, checks the availability of collateral in the strategy.

=======
    /// @notice Get the expected redeem result
    /// @param _collateral desired collateral address
    /// @param _usdsAmt amount of usds to be redeemed
    /// @param _strategyAddr address of the strategy to redeem from
    /// @return calculatedCollateralAmt expected amount of collateral to be released
    ///                          based on the price calculation
    /// @return usdsBurnAmt expected amount of USDs to be burnt in the process
    /// @return feeAmt amount of USDs collected as fee for redemption
    /// @return vaultAmt amount of Collateral released from Vault
    /// @return strategyAmt amount of Collateral to withdraw from strategy
    /// @return strategy Strategy to withdraw collateral from
>>>>>>> bae341ff
    function _redeemView(address _collateral, uint256 _usdsAmt, address _strategyAddr)
        private
        view
        returns (
            uint256 calculatedCollateralAmt,
            uint256 usdsBurnAmt,
            uint256 feeAmt,
            uint256 vaultAmt,
            uint256 strategyAmt,
            IStrategy strategy
        )
    {
        ICollateralManager.CollateralRedeemData memory collateralRedeemConfig =
            ICollateralManager(collateralManager).getRedeemParams(_collateral);

        if (!collateralRedeemConfig.redeemAllowed) {
            revert RedemptionPausedForCollateral(_collateral);
        }

        IOracle.PriceData memory collateralPriceData = IOracle(oracle).getPrice(_collateral);

        // Skip fee collection for Owner
        uint256 feePercentage = 0;
        if (msg.sender != owner()) {
<<<<<<< HEAD
            (feePercentage, feePercentagePrecision) = IFeeCalculator(feeCalculator).getFeeOut(
                _collateral, _usdsAmt, collateralRedeemConfig, collateralPriceData
            );
=======
            feePercentage = IFeeCalculator(feeCalculator).getRedeemFee(_collateral);
>>>>>>> bae341ff
        }

        // Calculate actual fee and burn amount in terms of USDs
        feeAmt = (_usdsAmt * feePercentage) / Helpers.MAX_PERCENTAGE;
        usdsBurnAmt = _usdsAmt - feeAmt;

        // Calculate collateral amount
        calculatedCollateralAmt = usdsBurnAmt;
        if (collateralPriceData.price >= collateralPriceData.precision) {
            // Apply downside peg
            calculatedCollateralAmt = (usdsBurnAmt * collateralPriceData.precision) / collateralPriceData.price;
        }

        // Normalize collateral amount to be of base decimal
        calculatedCollateralAmt /= collateralRedeemConfig.conversionFactor;

        vaultAmt = IERC20Upgradeable(_collateral).balanceOf(address(this));

        if (calculatedCollateralAmt > vaultAmt) {
            unchecked {
                strategyAmt = calculatedCollateralAmt - vaultAmt;
            }
            // Withdraw from default strategy
            if (_strategyAddr == address(0)) {
                if (collateralRedeemConfig.defaultStrategy == address(0)) {
                    revert InsufficientCollateral(_collateral, address(0), calculatedCollateralAmt, vaultAmt);
                }
                strategy = IStrategy(collateralRedeemConfig.defaultStrategy);
                // Withdraw from specified strategy
            } else {
                if (!ICollateralManager(collateralManager).isValidStrategy(_collateral, _strategyAddr)) {
                    revert InvalidStrategy(_collateral, _strategyAddr);
                }
                strategy = IStrategy(_strategyAddr);
            }
            uint256 availableBal = strategy.checkAvailableBalance(_collateral);
            if (availableBal < strategyAmt) {
                revert InsufficientCollateral(
                    _collateral, _strategyAddr, calculatedCollateralAmt, vaultAmt + availableBal
                );
            }
        }
    }
}<|MERGE_RESOLUTION|>--- conflicted
+++ resolved
@@ -17,13 +17,8 @@
 
 /// @title Savings Manager (Vault) Contract for USDs Protocol
 /// @author Sperax Foundation
-<<<<<<< HEAD
 /// @notice This contract enables users to mint and redeem USDs with allowed collaterals.
 /// @notice It also allocates collateral to strategies based on the Collateral Manager contract.
-=======
-/// @notice Lets users mint/redeem USDs for/with allowed collaterals
-/// @notice Allocates collateral in strategies by consulting Collateral Manager contract
->>>>>>> bae341ff
 contract VaultCore is Initializable, OwnableUpgradeable, ReentrancyGuardUpgradeable {
     using SafeERC20Upgradeable for IERC20Upgradeable;
 
@@ -80,13 +75,8 @@
         emit YieldReceiverUpdated(_yieldReceiver);
     }
 
-<<<<<<< HEAD
     /// @notice Updates the address having the configuration for collaterals.
     /// @param _collateralManager New desired address.
-=======
-    /// @notice Updates the address having the config for collaterals
-    /// @param _collateralManager new desired address
->>>>>>> bae341ff
     function updateCollateralManager(address _collateralManager) external onlyOwner {
         Helpers._isNonZeroAddr(_collateralManager);
         collateralManager = _collateralManager;
@@ -117,21 +107,12 @@
         emit OracleUpdated(_oracle);
     }
 
-<<<<<<< HEAD
     /// @notice Allocates `_amount` of `_collateral` to `_strategy`.
     /// @param _collateral Address of the desired collateral.
     /// @param _strategy Address of the desired strategy.
     /// @param _amount Amount of collateral to be allocated.
     function allocate(address _collateral, address _strategy, uint256 _amount) external nonReentrant {
         // Validate the allocation based on the desired configuration
-=======
-    /// @notice Allocate `_amount` of`_collateral` to `_strategy`
-    /// @param _collateral address of the desired collateral
-    /// @param _strategy address of the desired strategy
-    /// @param _amount amount of collateral to be allocated
-    function allocate(address _collateral, address _strategy, uint256 _amount) external nonReentrant {
-        // Validate the allocation is based on the desired configuration
->>>>>>> bae341ff
         if (!ICollateralManager(collateralManager).validateAllocation(_collateral, _strategy, _amount)) {
             revert AllocationNotAllowed(_collateral, _strategy, _amount);
         }
@@ -140,19 +121,11 @@
         emit Allocated(_collateral, _strategy, _amount);
     }
 
-<<<<<<< HEAD
     /// @notice Mint USDs by depositing collateral.
     /// @param _collateral Address of the collateral.
     /// @param _collateralAmt Amount of collateral to mint USDs with.
     /// @param _minUSDSAmt Minimum expected amount of USDs to be minted.
     /// @param _deadline Expiry time of the transaction.
-=======
-    /// @notice mint USDs by depositing collateral
-    /// @param _collateral address of the collateral
-    /// @param _collateralAmt amount of collateral to mint USDs with
-    /// @param _minUSDSAmt minimum expected amount of USDs to be minted
-    /// @param _deadline the expiry time of the transaction
->>>>>>> bae341ff
     function mint(address _collateral, uint256 _collateralAmt, uint256 _minUSDSAmt, uint256 _deadline)
         external
         nonReentrant
@@ -183,10 +156,6 @@
     /// @param _deadline Expiry time of the transaction.
     /// @dev In case where there is not sufficient collateral available in the vault,
     ///      the collateral is withdrawn from the default strategy configured for the collateral.
-<<<<<<< HEAD
-
-=======
->>>>>>> bae341ff
     function redeem(address _collateral, uint256 _usdsAmt, uint256 _minCollAmt, uint256 _deadline)
         external
         nonReentrant
@@ -200,21 +169,12 @@
         });
     }
 
-<<<<<<< HEAD
     /// @notice Redeem USDs for `_collateral` from a specific strategy.
     /// @param _collateral Address of the collateral.
     /// @param _usdsAmt Amount of USDs to be redeemed.
     /// @param _minCollAmt Minimum expected amount of collateral to be received.
     /// @param _deadline Expiry time of the transaction.
     /// @param _strategy Address of the strategy to withdraw excess collateral from.
-=======
-    /// @notice redeem USDs for `_collateral`
-    /// @param _collateral address of the collateral
-    /// @param _usdsAmt Amount of USDs to be redeemed
-    /// @param _minCollAmt minimum expected amount of collateral to be received
-    /// @param _deadline expiry time of the transaction
-    /// @param _strategy address of the strategy to withdraw excess collateral from
->>>>>>> bae341ff
     function redeem(address _collateral, uint256 _usdsAmt, uint256 _minCollAmt, uint256 _deadline, address _strategy)
         external
         nonReentrant
@@ -228,7 +188,6 @@
         });
     }
 
-<<<<<<< HEAD
     /// @notice Get the expected redeem result.
     /// @param _collateral Desired collateral address.
     /// @param _usdsAmt Amount of USDs to be redeemed.
@@ -238,17 +197,6 @@
     /// @return feeAmt Amount of USDs collected as fee for redemption.
     /// @return vaultAmt Amount of collateral released from Vault.
     /// @return strategyAmt Amount of collateral to withdraw from the strategy.
-=======
-    /// @notice Get the expected redeem result
-    /// @param _collateral desired collateral address
-    /// @param _usdsAmt amount of usds to be redeemed
-    /// @return calculatedCollateralAmt expected amount of collateral to be released
-    ///                          based on the price calculation
-    /// @return usdsBurnAmt expected amount of USDs to be burnt in the process
-    /// @return feeAmt amount of USDs collected as fee for redemption
-    /// @return vaultAmt amount of Collateral released from Vault
-    /// @return strategyAmt amount of Collateral to withdraw from strategy
->>>>>>> bae341ff
     function redeemView(address _collateral, uint256 _usdsAmt)
         external
         view
@@ -264,7 +212,6 @@
             _redeemView(_collateral, _usdsAmt, address(0));
     }
 
-<<<<<<< HEAD
     /// @notice Get the expected redeem result from a specific strategy.
     /// @param _collateral Desired collateral address.
     /// @param _usdsAmt Amount of USDs to be redeemed.
@@ -275,18 +222,6 @@
     /// @return feeAmt Amount of USDs collected as fee for redemption.
     /// @return vaultAmt Amount of collateral released from Vault.
     /// @return strategyAmt Amount of collateral to withdraw from the strategy.
-=======
-    /// @notice Get the expected redeem result
-    /// @param _collateral desired collateral address
-    /// @param _usdsAmt amount of usds to be redeemed
-    /// @param _strategyAddr Address of strategy to redeem from
-    /// @return calculatedCollateralAmt expected amount of collateral to be released
-    ///                          based on the price calculation
-    /// @return usdsBurnAmt expected amount of USDs to be burnt in the process
-    /// @return feeAmt amount of USDs collected as fee for redemption
-    /// @return vaultAmt amount of Collateral released from Vault
-    /// @return strategyAmt amount of Collateral to withdraw from strategy
->>>>>>> bae341ff
     function redeemView(address _collateral, uint256 _usdsAmt, address _strategyAddr)
         external
         view
@@ -312,17 +247,10 @@
         }
     }
 
-<<<<<<< HEAD
     /// @notice Get the expected mint result (USDs amount, fee).
     /// @param _collateral Address of collateral.
     /// @param _collateralAmt Amount of collateral.
     /// @return Returns the expected USDs mint amount and fee for minting.
-=======
-    /// @notice Get the expected mint result (USDs amt, fee)
-    /// @param _collateral address of the collateral
-    /// @param _collateralAmt amount of collateral
-    /// @return Returns the expected USDs mint amount and fee for minting
->>>>>>> bae341ff
     function mintView(address _collateral, uint256 _collateralAmt) public view returns (uint256, uint256) {
         // Get mint configuration
         ICollateralManager.CollateralMintData memory collateralMintConfig =
@@ -343,13 +271,7 @@
         uint256 feePercentage = 0;
         if (msg.sender != owner()) {
             // Calculate mint fee based on collateral data
-<<<<<<< HEAD
-            (feePercentage, feePercentagePrecision) = IFeeCalculator(feeCalculator).getFeeIn(
-                _collateral, _collateralAmt, collateralMintConfig, collateralPriceData
-            );
-=======
             feePercentage = IFeeCalculator(feeCalculator).getMintFee(_collateral);
->>>>>>> bae341ff
         }
 
         // Normalize _collateralAmt to be of decimals 18
@@ -361,19 +283,13 @@
             usdsAmt = (normalizedCollateralAmt * collateralPriceData.price) / collateralPriceData.precision;
         }
 
-<<<<<<< HEAD
-        // Calculate the fee amount and USDs to mint
-        uint256 feeAmt = (usdsAmt * feePercentage) / feePercentagePrecision;
-=======
         // Calculate the fee amount and usds to mint
         uint256 feeAmt = (usdsAmt * feePercentage) / Helpers.MAX_PERCENTAGE;
->>>>>>> bae341ff
         uint256 toMinterAmt = usdsAmt - feeAmt;
 
         return (toMinterAmt, feeAmt);
     }
 
-<<<<<<< HEAD
     /// @notice Mint USDs by depositing collateral.
     /// @param _collateral Address of the collateral.
     /// @param _collateralAmt Amount of collateral to deposit.
@@ -384,13 +300,6 @@
     /// @dev If the minimum expected amount is not met, the transaction will revert.
     /// @dev Fee is collected, and collateral is transferred accordingly.
     /// @dev A rebase operation is triggered after minting.
-=======
-    /// @notice mint USDs
-    /// @param _collateral address of collateral
-    /// @param _collateralAmt amount of collateral to deposit
-    /// @param _minUSDSAmt min expected USDs amount to be minted
-    /// @param _deadline Deadline timestamp for executing mint
->>>>>>> bae341ff
     function _mint(address _collateral, uint256 _collateralAmt, uint256 _minUSDSAmt, uint256 _deadline) private {
         Helpers._checkDeadline(_deadline);
         (uint256 toMinterAmt, uint256 feeAmt) = mintView(_collateral, _collateralAmt);
@@ -473,7 +382,6 @@
         });
     }
 
-<<<<<<< HEAD
     /// @notice Get the expected redeem result.
     /// @param _collateral Desired collateral address.
     /// @param _usdsAmt Amount of USDs to be redeemed.
@@ -493,19 +401,6 @@
     /// @dev Determines if collateral needs to be withdrawn from a strategy, and if
     ///      so, checks the availability of collateral in the strategy.
 
-=======
-    /// @notice Get the expected redeem result
-    /// @param _collateral desired collateral address
-    /// @param _usdsAmt amount of usds to be redeemed
-    /// @param _strategyAddr address of the strategy to redeem from
-    /// @return calculatedCollateralAmt expected amount of collateral to be released
-    ///                          based on the price calculation
-    /// @return usdsBurnAmt expected amount of USDs to be burnt in the process
-    /// @return feeAmt amount of USDs collected as fee for redemption
-    /// @return vaultAmt amount of Collateral released from Vault
-    /// @return strategyAmt amount of Collateral to withdraw from strategy
-    /// @return strategy Strategy to withdraw collateral from
->>>>>>> bae341ff
     function _redeemView(address _collateral, uint256 _usdsAmt, address _strategyAddr)
         private
         view
@@ -530,13 +425,7 @@
         // Skip fee collection for Owner
         uint256 feePercentage = 0;
         if (msg.sender != owner()) {
-<<<<<<< HEAD
-            (feePercentage, feePercentagePrecision) = IFeeCalculator(feeCalculator).getFeeOut(
-                _collateral, _usdsAmt, collateralRedeemConfig, collateralPriceData
-            );
-=======
             feePercentage = IFeeCalculator(feeCalculator).getRedeemFee(_collateral);
->>>>>>> bae341ff
         }
 
         // Calculate actual fee and burn amount in terms of USDs
