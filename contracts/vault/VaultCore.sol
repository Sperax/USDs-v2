<<<<<<< HEAD
// SPDX-License-Identifier: MIT
pragma solidity 0.8.16;
=======
//SPDX-License-Identifier: MIT
pragma solidity 0.8.19;
>>>>>>> b5580704

import {OwnableUpgradeable, Initializable} from "@openzeppelin/contracts-upgradeable/access/OwnableUpgradeable.sol";
import {ReentrancyGuardUpgradeable} from "@openzeppelin/contracts-upgradeable/security/ReentrancyGuardUpgradeable.sol";
import {
    SafeERC20Upgradeable,
    IERC20Upgradeable
} from "@openzeppelin/contracts-upgradeable/token/ERC20/utils/SafeERC20Upgradeable.sol";
import {IFeeCalculator} from "./interfaces/IFeeCalculator.sol";
import {IUSDs} from "../interfaces/IUSDs.sol";
import {IOracle} from "../interfaces/IOracle.sol";
import {IRebaseManager} from "../interfaces/IRebaseManager.sol";
import {ICollateralManager} from "./interfaces/ICollateralManager.sol";
import {IStrategy} from "./interfaces/IStrategy.sol";
import {Helpers} from "../libraries/Helpers.sol";

/// @title Savings Manager (Vault) Contract for USDs Protocol
/// @author Sperax Foundation
/// @notice This contract enables users to mint and redeem USDs with allowed collaterals.
/// @notice It also allocates collateral to strategies based on the Collateral Manager contract.
contract VaultCore is Initializable, OwnableUpgradeable, ReentrancyGuardUpgradeable {
    using SafeERC20Upgradeable for IERC20Upgradeable;

    address public feeVault; // SPABuyback contract
    address public yieldReceiver;
    address public collateralManager;
    address public feeCalculator;
    address public oracle;
    address public rebaseManager;

    event FeeVaultUpdated(address newFeeVault);
    event YieldReceiverUpdated(address newYieldReceiver);
    event CollateralManagerUpdated(address newCollateralManager);
    event FeeCalculatorUpdated(address newFeeCalculator);
    event RebaseManagerUpdated(address newRebaseManager);
    event OracleUpdated(address newOracle);
    event Minted(
        address indexed wallet, address indexed collateralAddr, uint256 usdsAmt, uint256 collateralAmt, uint256 feeAmt
    );
    event Redeemed(
        address indexed wallet, address indexed collateralAddr, uint256 usdsAmt, uint256 collateralAmt, uint256 feeAmt
    );
    event RebasedUSDs(uint256 rebaseAmt);
    event Allocated(address indexed collateral, address indexed strategy, uint256 amount);

    error AllocationNotAllowed(address collateral, address strategy, uint256 amount);
    error RedemptionPausedForCollateral(address collateral);
    error InsufficientCollateral(address collateral, address strategy, uint256 amount, uint256 availableAmount);
    error InvalidStrategy(address _collateral, address _strategyAddr);
    error MintFailed();

    constructor() {
        _disableInitializers();
    }

    function initialize() external initializer {
        __Ownable_init();
        __ReentrancyGuard_init();
    }

    /// @notice Updates the address receiving fee.
    /// @param _feeVault New desired address.
    function updateFeeVault(address _feeVault) external onlyOwner {
        Helpers._isNonZeroAddr(_feeVault);
        feeVault = _feeVault;
        emit FeeVaultUpdated(_feeVault);
    }

    /// @notice Updates the address receiving yields from strategies.
    /// @param _yieldReceiver New desired address.
    function updateYieldReceiver(address _yieldReceiver) external onlyOwner {
        Helpers._isNonZeroAddr(_yieldReceiver);
        yieldReceiver = _yieldReceiver;
        emit YieldReceiverUpdated(_yieldReceiver);
    }

    /// @notice Updates the address having the configuration for collaterals.
    /// @param _collateralManager New desired address.
    function updateCollateralManager(address _collateralManager) external onlyOwner {
        Helpers._isNonZeroAddr(_collateralManager);
        collateralManager = _collateralManager;
        emit CollateralManagerUpdated(_collateralManager);
    }

    /// @notice Updates the address having the configuration for rebases.
    /// @param _rebaseManager New desired address.
    function updateRebaseManager(address _rebaseManager) external onlyOwner {
        Helpers._isNonZeroAddr(_rebaseManager);
        rebaseManager = _rebaseManager;
        emit RebaseManagerUpdated(_rebaseManager);
    }

    /// @notice Updates the fee calculator library.
    /// @param _feeCalculator New desired address.
    function updateFeeCalculator(address _feeCalculator) external onlyOwner {
        Helpers._isNonZeroAddr(_feeCalculator);
        feeCalculator = _feeCalculator;
        emit FeeCalculatorUpdated(_feeCalculator);
    }

    /// @notice Updates the price oracle address.
    /// @param _oracle New desired address.
    function updateOracle(address _oracle) external onlyOwner {
        Helpers._isNonZeroAddr(_oracle);
        oracle = _oracle;
        emit OracleUpdated(_oracle);
    }

    /// @notice Allocates `_amount` of `_collateral` to `_strategy`.
    /// @param _collateral Address of the desired collateral.
    /// @param _strategy Address of the desired strategy.
    /// @param _amount Amount of collateral to be allocated.
    function allocate(address _collateral, address _strategy, uint256 _amount) external nonReentrant {
        // Validate the allocation based on the desired configuration
        if (!ICollateralManager(collateralManager).validateAllocation(_collateral, _strategy, _amount)) {
            revert AllocationNotAllowed(_collateral, _strategy, _amount);
        }
        IERC20Upgradeable(_collateral).forceApprove(_strategy, _amount);
        IStrategy(_strategy).deposit(_collateral, _amount);
        emit Allocated(_collateral, _strategy, _amount);
    }

    /// @notice Mint USDs by depositing collateral.
    /// @param _collateral Address of the collateral.
    /// @param _collateralAmt Amount of collateral to mint USDs with.
    /// @param _minUSDSAmt Minimum expected amount of USDs to be minted.
    /// @param _deadline Expiry time of the transaction.
    function mint(address _collateral, uint256 _collateralAmt, uint256 _minUSDSAmt, uint256 _deadline)
        external
        nonReentrant
    {
        _mint(_collateral, _collateralAmt, _minUSDSAmt, _deadline);
    }

    /// @notice Mint USDs by depositing collateral (backward compatibility).
    /// @param _collateral Address of the collateral.
    /// @param _collateralAmt Amount of collateral to mint USDs with.
    /// @param _minUSDSAmt Minimum expected amount of USDs to be minted.
    /// @param _deadline Expiry time of the transaction.
    /// @dev This function is for backward compatibility.
    function mintBySpecifyingCollateralAmt(
        address _collateral,
        uint256 _collateralAmt,
        uint256 _minUSDSAmt,
        uint256, // Deprecated
        uint256 _deadline
    ) external nonReentrant {
        _mint(_collateral, _collateralAmt, _minUSDSAmt, _deadline);
    }

    /// @notice Redeem USDs for `_collateral`.
    /// @param _collateral Address of the collateral.
    /// @param _usdsAmt Amount of USDs to be redeemed.
    /// @param _minCollAmt Minimum expected amount of collateral to be received.
    /// @param _deadline Expiry time of the transaction.
    /// @dev In case where there is not sufficient collateral available in the vault,
    ///      the collateral is withdrawn from the default strategy configured for the collateral.
    function redeem(address _collateral, uint256 _usdsAmt, uint256 _minCollAmt, uint256 _deadline)
        external
        nonReentrant
    {
        _redeem({
            _collateral: _collateral,
            _usdsAmt: _usdsAmt,
            _minCollateralAmt: _minCollAmt,
            _deadline: _deadline,
            _strategyAddr: address(0)
        });
    }

    /// @notice Redeem USDs for `_collateral` from a specific strategy.
    /// @param _collateral Address of the collateral.
    /// @param _usdsAmt Amount of USDs to be redeemed.
    /// @param _minCollAmt Minimum expected amount of collateral to be received.
    /// @param _deadline Expiry time of the transaction.
    /// @param _strategy Address of the strategy to withdraw excess collateral from.
    function redeem(address _collateral, uint256 _usdsAmt, uint256 _minCollAmt, uint256 _deadline, address _strategy)
        external
        nonReentrant
    {
        _redeem({
            _collateral: _collateral,
            _usdsAmt: _usdsAmt,
            _minCollateralAmt: _minCollAmt,
            _deadline: _deadline,
            _strategyAddr: _strategy
        });
    }

    /// @notice Get the expected redeem result.
    /// @param _collateral Desired collateral address.
    /// @param _usdsAmt Amount of USDs to be redeemed.
    /// @return calculatedCollateralAmt Expected amount of collateral to be released
    /// based on the price calculation.
    /// @return usdsBurnAmt Expected amount of USDs to be burnt in the process.
    /// @return feeAmt Amount of USDs collected as fee for redemption.
    /// @return vaultAmt Amount of collateral released from Vault.
    /// @return strategyAmt Amount of collateral to withdraw from the strategy.
    function redeemView(address _collateral, uint256 _usdsAmt)
        external
        view
        returns (
            uint256 calculatedCollateralAmt,
            uint256 usdsBurnAmt,
            uint256 feeAmt,
            uint256 vaultAmt,
            uint256 strategyAmt
        )
    {
        (calculatedCollateralAmt, usdsBurnAmt, feeAmt, vaultAmt, strategyAmt,) =
            _redeemView(_collateral, _usdsAmt, address(0));
    }

    /// @notice Get the expected redeem result from a specific strategy.
    /// @param _collateral Desired collateral address.
    /// @param _usdsAmt Amount of USDs to be redeemed.
    /// @param _strategyAddr Address of strategy to redeem from.
    /// @return calculatedCollateralAmt Expected amount of collateral to be released
    /// based on the price calculation.
    /// @return usdsBurnAmt Expected amount of USDs to be burnt in the process.
    /// @return feeAmt Amount of USDs collected as fee for redemption.
    /// @return vaultAmt Amount of collateral released from Vault.
    /// @return strategyAmt Amount of collateral to withdraw from the strategy.
    function redeemView(address _collateral, uint256 _usdsAmt, address _strategyAddr)
        external
        view
        returns (
            uint256 calculatedCollateralAmt,
            uint256 usdsBurnAmt,
            uint256 feeAmt,
            uint256 vaultAmt,
            uint256 strategyAmt
        )
    {
        (calculatedCollateralAmt, usdsBurnAmt, feeAmt, vaultAmt, strategyAmt,) =
            _redeemView(_collateral, _usdsAmt, _strategyAddr);
    }

    /// @notice Rebase USDs to share earned yield with the USDs holders.
    /// @dev If Rebase manager returns a non-zero value, it calls the rebase function on the USDs contract.
    function rebase() public {
        uint256 rebaseAmt = IRebaseManager(rebaseManager).fetchRebaseAmt();
        if (rebaseAmt != 0) {
            IUSDs(Helpers.USDS).rebase(rebaseAmt);
            emit RebasedUSDs(rebaseAmt);
        }
    }

    /// @notice Get the expected mint result (USDs amount, fee).
    /// @param _collateral Address of collateral.
    /// @param _collateralAmt Amount of collateral.
    /// @return Returns the expected USDs mint amount and fee for minting.
    function mintView(address _collateral, uint256 _collateralAmt) public view returns (uint256, uint256) {
        // Get mint configuration
        ICollateralManager.CollateralMintData memory collateralMintConfig =
            ICollateralManager(collateralManager).getMintParams(_collateral);

        // Fetch the latest price of the collateral
        IOracle.PriceData memory collateralPriceData = IOracle(oracle).getPrice(_collateral);
        // Calculate the downside peg
        uint256 downsidePeg =
            (collateralPriceData.precision * collateralMintConfig.downsidePeg) / Helpers.MAX_PERCENTAGE;

        // Downside peg check
        if (collateralPriceData.price < downsidePeg || !collateralMintConfig.mintAllowed) {
            return (0, 0);
        }

        // Skip fee collection for owner
        uint256 feePercentage = 0;
        if (msg.sender != owner()) {
            // Calculate mint fee based on collateral data
            feePercentage = IFeeCalculator(feeCalculator).getMintFee(_collateral);
        }

        // Normalize _collateralAmt to be of decimals 18
        uint256 normalizedCollateralAmt = _collateralAmt * collateralMintConfig.conversionFactor;

        // Calculate total USDs amount
        uint256 usdsAmt = normalizedCollateralAmt;
        if (collateralPriceData.price < collateralPriceData.precision) {
            usdsAmt = (normalizedCollateralAmt * collateralPriceData.price) / collateralPriceData.precision;
        }

        // Calculate the fee amount and usds to mint
        uint256 feeAmt = (usdsAmt * feePercentage) / Helpers.MAX_PERCENTAGE;
        uint256 toMinterAmt = usdsAmt - feeAmt;

        return (toMinterAmt, feeAmt);
    }

    /// @notice Mint USDs by depositing collateral.
    /// @param _collateral Address of the collateral.
    /// @param _collateralAmt Amount of collateral to deposit.
    /// @param _minUSDSAmt Minimum expected amount of USDs to be minted.
    /// @param _deadline Deadline timestamp for executing mint.
    /// @dev Mints USDs by locking collateral based on user input, ensuring a minimum
    /// expected minted amount is met.
    /// @dev If the minimum expected amount is not met, the transaction will revert.
    /// @dev Fee is collected, and collateral is transferred accordingly.
    /// @dev A rebase operation is triggered after minting.
    function _mint(address _collateral, uint256 _collateralAmt, uint256 _minUSDSAmt, uint256 _deadline) private {
        Helpers._checkDeadline(_deadline);
        (uint256 toMinterAmt, uint256 feeAmt) = mintView(_collateral, _collateralAmt);
        if (toMinterAmt == 0) revert MintFailed();
        if (toMinterAmt < _minUSDSAmt) {
            revert Helpers.MinSlippageError(toMinterAmt, _minUSDSAmt);
        }

        rebase();

        IERC20Upgradeable(_collateral).safeTransferFrom(msg.sender, address(this), _collateralAmt);
        IUSDs(Helpers.USDS).mint(msg.sender, toMinterAmt);
        if (feeAmt != 0) {
            IUSDs(Helpers.USDS).mint(feeVault, feeAmt);
        }

        emit Minted({
            wallet: msg.sender,
            collateralAddr: _collateral,
            usdsAmt: toMinterAmt,
            collateralAmt: _collateralAmt,
            feeAmt: feeAmt
        });
    }

    /// @notice Redeem USDs for collateral.
    /// @param _collateral Address of the collateral to receive.
    /// @param _usdsAmt Amount of USDs to redeem.
    /// @param _minCollateralAmt Minimum expected collateral amount to be received.
    /// @param _deadline Deadline timestamp for executing the redemption.
    /// @param _strategyAddr Address of the strategy to withdraw from.
    /// @dev Redeems USDs for collateral, ensuring a minimum expected collateral amount
    /// is met.
    /// @dev If the minimum expected collateral amount is not met, the transaction will revert.
    /// @dev Fee is collected, collateral is transferred, and a rebase operation is triggered.
    function _redeem(
        address _collateral,
        uint256 _usdsAmt,
        uint256 _minCollateralAmt,
        uint256 _deadline,
        address _strategyAddr
    ) private {
        Helpers._checkDeadline(_deadline);
        (
            uint256 collateralAmt,
            uint256 burnAmt,
            uint256 feeAmt,
            uint256 vaultAmt,
            uint256 strategyAmt,
            IStrategy strategy
        ) = _redeemView(_collateral, _usdsAmt, _strategyAddr);

        if (strategyAmt != 0) {
            // Withdraw from the strategy to VaultCore
            uint256 strategyAmtReceived = strategy.withdraw(address(this), _collateral, strategyAmt);
            // Update collateral amount according to the received amount from the strategy
            strategyAmt = strategyAmtReceived < strategyAmt ? strategyAmtReceived : strategyAmt;
            collateralAmt = vaultAmt + strategyAmt;
        }

        if (collateralAmt < _minCollateralAmt) {
            revert Helpers.MinSlippageError(collateralAmt, _minCollateralAmt);
        }

        // Collect USDs for Redemption
        IERC20Upgradeable(Helpers.USDS).safeTransferFrom(msg.sender, address(this), _usdsAmt);
        IUSDs(Helpers.USDS).burn(burnAmt);
        if (feeAmt != 0) {
            IERC20Upgradeable(Helpers.USDS).safeTransfer(feeVault, feeAmt);
        }
        // Transfer desired collateral to the user
        IERC20Upgradeable(_collateral).safeTransfer(msg.sender, collateralAmt);
        rebase();
        emit Redeemed({
            wallet: msg.sender,
            collateralAddr: _collateral,
            usdsAmt: burnAmt,
            collateralAmt: collateralAmt,
            feeAmt: feeAmt
        });
    }

<<<<<<< HEAD
    /// @notice Get the expected redeem result.
    /// @param _collateral Desired collateral address.
    /// @param _usdsAmt Amount of USDs to be redeemed.
    /// @param _strategyAddr Address of the strategy to redeem from.
    /// @return calculatedCollateralAmt Expected amount of collateral to be released
    ///         based on the price calculation.
    /// @return usdsBurnAmt Expected amount of USDs to be burnt in the process.
    /// @return feeAmt Amount of USDs collected as a fee for redemption.
    /// @return vaultAmt Amount of collateral released from Vault.
    /// @return strategyAmt Amount of collateral to withdraw from the strategy.
    /// @return strategy Strategy contract to withdraw collateral from.
    /// @dev Calculates the expected results of a redemption, including collateral
    ///      amount, fees, and strategy-specific details.
    /// @dev Ensures that the redemption is allowed for the specified collateral.
    /// @dev Calculates fees, burn amounts, and collateral amounts based on prices
    ///      and conversion factors.
    /// @dev Determines if collateral needs to be withdrawn from a strategy, and if
    ///      so, checks the availability of collateral in the strategy.

=======
    /// @notice Get the expected redeem result
    /// @param _collateral desired collateral address
    /// @param _usdsAmt amount of usds to be redeemed
    /// @param _strategyAddr address of the strategy to redeem from
    /// @return calculatedCollateralAmt expected amount of collateral to be released
    ///                          based on the price calculation
    /// @return usdsBurnAmt expected amount of USDs to be burnt in the process
    /// @return feeAmt amount of USDs collected as fee for redemption
    /// @return vaultAmt amount of Collateral to be released from Vault
    /// @return strategyAmt amount of Collateral to be withdrawn from strategy
    /// @return strategy Strategy to withdraw collateral from
>>>>>>> b5580704
    function _redeemView(address _collateral, uint256 _usdsAmt, address _strategyAddr)
        private
        view
        returns (
            uint256 calculatedCollateralAmt,
            uint256 usdsBurnAmt,
            uint256 feeAmt,
            uint256 vaultAmt,
            uint256 strategyAmt,
            IStrategy strategy
        )
    {
        ICollateralManager.CollateralRedeemData memory collateralRedeemConfig =
            ICollateralManager(collateralManager).getRedeemParams(_collateral);

        if (!collateralRedeemConfig.redeemAllowed) {
            revert RedemptionPausedForCollateral(_collateral);
        }

        IOracle.PriceData memory collateralPriceData = IOracle(oracle).getPrice(_collateral);

        // Skip fee collection for Owner
        uint256 feePercentage = 0;
        if (msg.sender != owner()) {
            feePercentage = IFeeCalculator(feeCalculator).getRedeemFee(_collateral);
        }

        // Calculate actual fee and burn amount in terms of USDs
        feeAmt = (_usdsAmt * feePercentage) / Helpers.MAX_PERCENTAGE;
        usdsBurnAmt = _usdsAmt - feeAmt;

        // Calculate collateral amount
        calculatedCollateralAmt = usdsBurnAmt;
        if (collateralPriceData.price >= collateralPriceData.precision) {
            // Apply downside peg
            calculatedCollateralAmt = (usdsBurnAmt * collateralPriceData.precision) / collateralPriceData.price;
        }

        // Normalize collateral amount to be of base decimal
        calculatedCollateralAmt /= collateralRedeemConfig.conversionFactor;

        vaultAmt = IERC20Upgradeable(_collateral).balanceOf(address(this));

        if (calculatedCollateralAmt > vaultAmt) {
            // @dev Insufficient fund in the vault to support redemption Check in linked strategy
            unchecked {
                strategyAmt = calculatedCollateralAmt - vaultAmt;
            }
            if (_strategyAddr == address(0)) {
                // Withdraw from default strategy if strategy not specified
                if (collateralRedeemConfig.defaultStrategy == address(0)) {
                    revert InsufficientCollateral(_collateral, address(0), calculatedCollateralAmt, vaultAmt);
                }
                strategy = IStrategy(collateralRedeemConfig.defaultStrategy);
            } else {
                // Withdraw from specified strategy
                if (!ICollateralManager(collateralManager).isValidStrategy(_collateral, _strategyAddr)) {
                    revert InvalidStrategy(_collateral, _strategyAddr);
                }
                strategy = IStrategy(_strategyAddr);
            }
            uint256 availableBal = strategy.checkAvailableBalance(_collateral);
            if (availableBal < strategyAmt) {
                revert InsufficientCollateral(
                    _collateral, _strategyAddr, calculatedCollateralAmt, vaultAmt + availableBal
                );
            }
        } else {
            // @dev Case where the redemption amount is less <= vaultAmt
            vaultAmt = calculatedCollateralAmt;
        }
    }
}<|MERGE_RESOLUTION|>--- conflicted
+++ resolved
@@ -1,10 +1,5 @@
-<<<<<<< HEAD
-// SPDX-License-Identifier: MIT
-pragma solidity 0.8.16;
-=======
 //SPDX-License-Identifier: MIT
 pragma solidity 0.8.19;
->>>>>>> b5580704
 
 import {OwnableUpgradeable, Initializable} from "@openzeppelin/contracts-upgradeable/access/OwnableUpgradeable.sol";
 import {ReentrancyGuardUpgradeable} from "@openzeppelin/contracts-upgradeable/security/ReentrancyGuardUpgradeable.sol";
@@ -387,7 +382,6 @@
         });
     }
 
-<<<<<<< HEAD
     /// @notice Get the expected redeem result.
     /// @param _collateral Desired collateral address.
     /// @param _usdsAmt Amount of USDs to be redeemed.
@@ -407,19 +401,6 @@
     /// @dev Determines if collateral needs to be withdrawn from a strategy, and if
     ///      so, checks the availability of collateral in the strategy.
 
-=======
-    /// @notice Get the expected redeem result
-    /// @param _collateral desired collateral address
-    /// @param _usdsAmt amount of usds to be redeemed
-    /// @param _strategyAddr address of the strategy to redeem from
-    /// @return calculatedCollateralAmt expected amount of collateral to be released
-    ///                          based on the price calculation
-    /// @return usdsBurnAmt expected amount of USDs to be burnt in the process
-    /// @return feeAmt amount of USDs collected as fee for redemption
-    /// @return vaultAmt amount of Collateral to be released from Vault
-    /// @return strategyAmt amount of Collateral to be withdrawn from strategy
-    /// @return strategy Strategy to withdraw collateral from
->>>>>>> b5580704
     function _redeemView(address _collateral, uint256 _usdsAmt, address _strategyAddr)
         private
         view
