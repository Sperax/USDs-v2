--- conflicted
+++ resolved
@@ -73,11 +73,7 @@
     /// @param _collateral Address of the collateral
     /// @param _data Collateral configuration data
     function addCollateral(address _collateral, CollateralBaseData memory _data) external onlyOwner {
-<<<<<<< HEAD
         // Check if collateral is already added
-=======
-        // Test if collateral is already added
->>>>>>> bae341ff
         // Initialize collateral storage data
         if (collateralInfo[_collateral].exists) revert CollateralExists();
 
@@ -115,11 +111,7 @@
     /// @param _collateral Address of the collateral
     /// @param _updateData Updated configuration for the collateral
     function updateCollateralData(address _collateral, CollateralBaseData memory _updateData) external onlyOwner {
-<<<<<<< HEAD
         // Check if collateral is added
-=======
-        // Check if collateral added;
->>>>>>> bae341ff
         // Update the collateral storage data
         if (!collateralInfo[_collateral].exists) {
             revert CollateralDoesNotExist();
@@ -132,10 +124,7 @@
 
         CollateralData storage data = collateralInfo[_collateral];
 
-<<<<<<< HEAD
         // Calculate the new capacity used to ensure it does not exceed the maximum collateral composition
-=======
->>>>>>> bae341ff
         uint16 newCapacityUsed =
             (collateralCompositionUsed - data.desiredCollateralComposition + _updateData.desiredCollateralComposition);
 
@@ -159,17 +148,11 @@
     /// @notice Un-list a collateral
     /// @param _collateral Address of the collateral
     function removeCollateral(address _collateral) external onlyOwner {
-<<<<<<< HEAD
         // Check if the collateral exists
         if (!collateralInfo[_collateral].exists) {
             revert CollateralDoesNotExist();
         }
         // Check if collateral strategies are empty
-=======
-        if (!collateralInfo[_collateral].exists) {
-            revert CollateralDoesNotExist();
-        }
->>>>>>> bae341ff
         if (collateralStrategies[_collateral].length != 0) {
             revert CollateralStrategyExists();
         }
@@ -181,13 +164,9 @@
                 // Remove the collateral from the list
                 collaterals[i] = collaterals[numCollateral - 1];
                 collaterals.pop();
-<<<<<<< HEAD
                 // Update the collateral composition used
                 collateralCompositionUsed -= collateralInfo[_collateral].desiredCollateralComposition;
                 // Delete the collateral data
-=======
-                collateralCompositionUsed -= collateralInfo[_collateral].desiredCollateralComposition;
->>>>>>> bae341ff
                 delete (collateralInfo[_collateral]);
                 break;
             }
@@ -209,19 +188,11 @@
 
         // Check if the collateral is valid
         if (!collateralData.exists) revert CollateralDoesNotExist();
-<<<<<<< HEAD
         // Check if the collateral strategy is not already added.
         if (collateralStrategyInfo[_collateral][_strategy].exists) {
             revert CollateralStrategyMapped();
         }
         // Check if collateral allocation is supported by the strategy.
-=======
-        // Check if collateral strategy not already added.
-        if (collateralStrategyInfo[_collateral][_strategy].exists) {
-            revert CollateralStrategyMapped();
-        }
-        // Check if collateral is allocation is supported by the strategy.
->>>>>>> bae341ff
         if (!IStrategy(_strategy).supportsCollateral(_collateral)) {
             revert CollateralNotSupportedByStrategy();
         }
@@ -231,11 +202,7 @@
             _allocationCap + collateralData.collateralCapacityUsed, "Allocation percentage exceeded"
         );
 
-<<<<<<< HEAD
         // Add information to collateral mapping
-=======
-        // add info to collateral mapping
->>>>>>> bae341ff
         collateralStrategyInfo[_collateral][_strategy] = StrategyData(_allocationCap, true);
         collateralStrategies[_collateral].push(_strategy);
         collateralData.collateralCapacityUsed += _allocationCap;
@@ -251,15 +218,9 @@
         external
         onlyOwner
     {
-<<<<<<< HEAD
         // Check if the collateral and strategy are mapped
         // Check if the new allocation percentage is within bounds
         // _allocationCap <= 100 - collateralCapacityUsed  + oldAllocationPer
-=======
-        // Check if collateral and strategy are mapped
-        // Check if _allocationCap <= 100 - collateralCapacityUsed  + oldAllocationPer
-        // Update the info
->>>>>>> bae341ff
         if (!collateralStrategyInfo[_collateral][_strategy].exists) {
             revert CollateralStrategyNotMapped();
         }
@@ -267,33 +228,21 @@
         CollateralData storage collateralData = collateralInfo[_collateral];
         StrategyData storage strategyData = collateralStrategyInfo[_collateral][_strategy];
 
-<<<<<<< HEAD
         // Calculate the new capacity used to ensure it's within bounds
         uint16 newCapacityUsed = collateralData.collateralCapacityUsed - strategyData.allocationCap + _allocationCap;
         Helpers._isLTEMaxPercentage(newCapacityUsed, "Allocation percentage exceeded");
 
         // Calculate the current allocated percentage
-=======
-        uint16 newCapacityUsed = collateralData.collateralCapacityUsed - strategyData.allocationCap + _allocationCap;
-        Helpers._isLTEMaxPercentage(newCapacityUsed, "Allocation percentage exceeded");
-
->>>>>>> bae341ff
         uint256 totalCollateral = getCollateralInVault(_collateral) + getCollateralInStrategies(_collateral);
         uint256 currentAllocatedPer =
             (getCollateralInAStrategy(_collateral, _strategy) * Helpers.MAX_PERCENTAGE) / totalCollateral;
 
-<<<<<<< HEAD
         // Ensure the new allocation percentage is greater than or equal to the currently allocated percentage
         if (_allocationCap < currentAllocatedPer) {
             revert AllocationPercentageLowerThanAllocatedAmt();
         }
 
         // Update the collateral data and strategy data
-=======
-        if (_allocationCap < currentAllocatedPer) {
-            revert AllocationPercentageLowerThanAllocatedAmt();
-        }
->>>>>>> bae341ff
         collateralData.collateralCapacityUsed = newCapacityUsed;
         strategyData.allocationCap = _allocationCap;
 
@@ -304,8 +253,7 @@
     /// @param _collateral Address of the collateral
     /// @param _strategy Address of the strategy
     /// @dev Ensure all the collateral is removed from the strategy before calling this
-<<<<<<< HEAD
-    ///      Otherwise, it will create errors in collateral accounting
+    ///      Otherwise it will create error in collateral accounting
     function removeCollateralStrategy(address _collateral, address _strategy) external onlyOwner {
         // Check if the collateral and strategy are mapped
         // Ensure none of the collateral is deposited into the strategy
@@ -313,26 +261,11 @@
         if (!collateralStrategyInfo[_collateral][_strategy].exists) {
             revert CollateralStrategyNotMapped();
         }
+
         if (collateralInfo[_collateral].defaultStrategy == _strategy) {
             revert IsDefaultStrategy();
         }
-        if (getCollateralInAStrategy(_collateral, _strategy) != 0) {
-=======
-    ///      Otherwise it will create error in collateral accounting
-    function removeCollateralStrategy(address _collateral, address _strategy) external onlyOwner {
-        // Check if the collateral and strategy are mapped.
-        // ensure none of the collateral is deposited to strategy
-        // remove collateralCapacity.
-        // remove item from list.
-        if (!collateralStrategyInfo[_collateral][_strategy].exists) {
-            revert CollateralStrategyNotMapped();
-        }
-
-        if (collateralInfo[_collateral].defaultStrategy == _strategy) {
-            revert IsDefaultStrategy();
-        }
         if (IStrategy(_strategy).checkBalance(_collateral) != 0) {
->>>>>>> bae341ff
             revert CollateralStrategyInUse();
         }
 
@@ -356,15 +289,7 @@
         emit CollateralStrategyRemoved(_collateral, _strategy);
     }
 
-<<<<<<< HEAD
-    /// @notice Update the collateral's default strategy for redemption.
-    /// @dev In case of redemption if there is not enough collateral in the vault,
-    /// collateral is withdrawn from the defaultStrategy.
-    /// @param _collateral Address of the collateral
-    /// @param _strategy Address of the Strategy
-=======
-    /// @inheritdoc ICollateralManager
->>>>>>> bae341ff
+    /// @inheritdoc ICollateralManager
     function updateCollateralDefaultStrategy(address _collateral, address _strategy) external onlyOwner {
         if (!collateralStrategyInfo[_collateral][_strategy].exists && _strategy != address(0)) {
             revert CollateralStrategyNotMapped();
@@ -372,37 +297,20 @@
         collateralInfo[_collateral].defaultStrategy = _strategy;
     }
 
-<<<<<<< HEAD
-    /// @notice Validate allocation for a collateral
-    /// @param _collateral Address of the collateral
-    /// @param _strategy Address of the desired strategy
-    /// @param _amount Amount to be allocated.
-    /// @return True if the allocation request is valid, otherwise False.
+    /// @inheritdoc ICollateralManager
     function validateAllocation(address _collateral, address _strategy, uint256 _amount) external view returns (bool) {
-        // Check if collateral allocation is allowed
-=======
-    /// @inheritdoc ICollateralManager
-    function validateAllocation(address _collateral, address _strategy, uint256 _amount) external view returns (bool) {
->>>>>>> bae341ff
         if (!collateralInfo[_collateral].allocationAllowed) {
             revert CollateralAllocationPaused();
         }
 
-<<<<<<< HEAD
         // Calculate the maximum collateral usage based on the allocation cap
-=======
->>>>>>> bae341ff
         uint256 maxCollateralUsage = (
             collateralStrategyInfo[_collateral][_strategy].allocationCap
                 * (getCollateralInVault(_collateral) + getCollateralInStrategies(_collateral))
         ) / Helpers.MAX_PERCENTAGE;
 
-<<<<<<< HEAD
         // Get the collateral balance in the specified strategy
-        uint256 collateralBalance = getCollateralInAStrategy(_collateral, _strategy);
-=======
         uint256 collateralBalance = IStrategy(_strategy).checkBalance(_collateral);
->>>>>>> bae341ff
 
         // Check if the allocation request is within the allowed limits
         if (maxCollateralUsage >= collateralBalance) {
@@ -412,16 +320,6 @@
         return false;
     }
 
-<<<<<<< HEAD
-    /// @notice Get the required data for minting USDs with a collateral
-    /// @param _collateral Address of the collateral
-    /// @return mintData Mint configuration for the collateral
-    function getMintParams(address _collateral) external view returns (CollateralMintData memory mintData) {
-        // Retrieve collateral storage data
-        CollateralData memory collateralStorageData = collateralInfo[_collateral];
-
-        // Check if the collateral exists
-=======
     /// @inheritdoc ICollateralManager
     function getFeeCalibrationData(address _collateral) external view returns (uint16, uint16, uint16, uint256) {
         // Compose and return collateral mint params
@@ -446,36 +344,19 @@
         CollateralData memory collateralStorageData = collateralInfo[_collateral];
 
         // Check if collateral exists
->>>>>>> bae341ff
         if (!collateralInfo[_collateral].exists) {
             revert CollateralDoesNotExist();
         }
 
         return CollateralMintData({
             mintAllowed: collateralStorageData.mintAllowed,
-<<<<<<< HEAD
-            baseFeeIn: collateralStorageData.baseFeeIn,
-=======
             baseMintFee: collateralStorageData.baseMintFee,
->>>>>>> bae341ff
             downsidePeg: collateralStorageData.downsidePeg,
             desiredCollateralComposition: collateralStorageData.desiredCollateralComposition,
             conversionFactor: collateralStorageData.conversionFactor
         });
     }
 
-<<<<<<< HEAD
-    /// @notice Get the required data for redeeming USDs for collateral
-    /// @param _collateral Address of the collateral
-    /// @return redeemData Redeem configuration for the collateral
-    function getRedeemParams(address _collateral) external view returns (CollateralRedeemData memory redeemData) {
-        // Check if the collateral exists
-        if (!collateralInfo[_collateral].exists) {
-            revert CollateralDoesNotExist();
-        }
-
-        // Retrieve collateral storage data
-=======
     /// @inheritdoc ICollateralManager
     function getRedeemParams(address _collateral) external view returns (CollateralRedeemData memory redeemData) {
         if (!collateralInfo[_collateral].exists) {
@@ -484,17 +365,12 @@
         // Check if collateral exists
         // Compose and return collateral redeem params
 
->>>>>>> bae341ff
         CollateralData memory collateralStorageData = collateralInfo[_collateral];
 
         return CollateralRedeemData({
             redeemAllowed: collateralStorageData.redeemAllowed,
             defaultStrategy: collateralStorageData.defaultStrategy,
-<<<<<<< HEAD
-            baseFeeOut: collateralStorageData.baseFeeOut,
-=======
             baseRedeemFee: collateralStorageData.baseRedeemFee,
->>>>>>> bae341ff
             desiredCollateralComposition: collateralStorageData.desiredCollateralComposition,
             conversionFactor: collateralStorageData.conversionFactor
         });
@@ -508,11 +384,7 @@
 
     /// @notice Gets a list of all strategies linked to a collateral
     /// @param _collateral Address of the collateral
-<<<<<<< HEAD
     /// @return List of addresses representing available strategies for the collateral
-=======
-    /// @return address[] list of available strategies for a collateral
->>>>>>> bae341ff
     function getCollateralStrategies(address _collateral) external view returns (address[] memory) {
         return collateralStrategies[_collateral];
     }
@@ -520,22 +392,12 @@
     /// @notice Verifies if a strategy is linked to a collateral
     /// @param _collateral Address of the collateral
     /// @param _strategy Address of the strategy
-<<<<<<< HEAD
     /// @return True if the strategy is linked to the collateral, otherwise False
-=======
-    /// @return boolean true if the strategy is linked to the collateral
->>>>>>> bae341ff
     function isValidStrategy(address _collateral, address _strategy) external view returns (bool) {
         return collateralStrategyInfo[_collateral][_strategy].exists;
     }
 
-<<<<<<< HEAD
-    /// @notice Get the amount of collateral in all Strategies
-    /// @param _collateral Address of the collateral
-    /// @return amountInStrategies Amount in strategies
-=======
-    /// @inheritdoc ICollateralManager
->>>>>>> bae341ff
+    /// @inheritdoc ICollateralManager
     function getCollateralInStrategies(address _collateral) public view returns (uint256 amountInStrategies) {
         uint256 numStrategy = collateralStrategies[_collateral].length;
 
@@ -549,13 +411,7 @@
         return amountInStrategies;
     }
 
-<<<<<<< HEAD
-    /// @notice Get the amount of collateral in the vault
-    /// @param _collateral Address of the collateral
-    /// @return amountInVault Amount in Vault
-=======
-    /// @inheritdoc ICollateralManager
->>>>>>> bae341ff
+    /// @inheritdoc ICollateralManager
     function getCollateralInVault(address _collateral) public view returns (uint256 amountInVault) {
         return IERC20(_collateral).balanceOf(VAULT);
     }
