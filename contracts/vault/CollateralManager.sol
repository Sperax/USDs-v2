// SPDX-License-Identifier: MIT
pragma solidity 0.8.19;

import {IERC20} from "@openzeppelin/contracts/token/ERC20/IERC20.sol";
import {Ownable} from "@openzeppelin/contracts/access/Ownable.sol";
import {ICollateralManager} from "./interfaces/ICollateralManager.sol";
import {IStrategy} from "./interfaces/IStrategy.sol";
import {Helpers} from "../libraries/Helpers.sol";

interface IERC20Custom is IERC20 {
    function decimals() external view returns (uint8);
}

/// @title Collateral Manager for the USDs Protocol
/// @notice This contract manages the addition and removal of collateral, configuration of collateral strategies, and allocation percentages.
/// @dev Collateral Manager interacts with the Vault and various strategies for collateral management.
/// @author Sperax Foundation
contract CollateralManager is ICollateralManager, Ownable {
    // Struct for storing collateral data
    struct CollateralData {
        bool mintAllowed;
        bool redeemAllowed;
        bool allocationAllowed;
        bool exists;
        address defaultStrategy;
        uint16 baseMintFee;
        uint16 baseRedeemFee;
        uint16 downsidePeg;
        uint16 desiredCollateralComposition;
        uint16 collateralCapacityUsed;
        uint256 conversionFactor;
    }

    // Struct for storing strategy data
    struct StrategyData {
        uint16 allocationCap;
        bool exists;
    }

    uint16 public collateralCompositionUsed;
    address public immutable VAULT;
    address[] private collaterals;
    mapping(address => CollateralData) public collateralInfo;
    mapping(address => mapping(address => StrategyData)) private collateralStrategyInfo;
    mapping(address => address[]) private collateralStrategies;

    event CollateralAdded(address collateral, CollateralBaseData data);
    event CollateralRemoved(address collateral);
    event CollateralInfoUpdated(address collateral, CollateralBaseData data);
    event CollateralStrategyAdded(address collateral, address strategy);
    event CollateralStrategyUpdated(address collateral, address strategy);
    event CollateralStrategyRemoved(address collateral, address strategy);

    // Error messages
    error CollateralExists();
    error CollateralDoesNotExist();
    error CollateralStrategyExists();
    error CollateralStrategyMapped();
    error CollateralStrategyNotMapped();
    error CollateralNotSupportedByStrategy();
    error CollateralAllocationPaused();
    error CollateralStrategyInUse();
    error AllocationPercentageLowerThanAllocatedAmt();
    error IsDefaultStrategy();

    /// @dev Constructor to initialize the Collateral Manager
    /// @param _vault Address of the Vault contract
    constructor(address _vault) {
        Helpers._isNonZeroAddr(_vault);
        VAULT = _vault;
    }

    /// @notice Register a collateral for mint & redeem in USDs
    /// @param _collateral Address of the collateral
    /// @param _data Collateral configuration data
    function addCollateral(address _collateral, CollateralBaseData memory _data) external onlyOwner {
        // Check if collateral is already added
        // Initialize collateral storage data
        if (collateralInfo[_collateral].exists) revert CollateralExists();

        // Check that configuration values do not exceed maximum percentage
        Helpers._isLTEMaxPercentage(_data.downsidePeg);
        Helpers._isLTEMaxPercentage(_data.baseMintFee);
        Helpers._isLTEMaxPercentage(_data.baseRedeemFee);

        // Check the desired collateral composition does not exceed the maximum
        Helpers._isLTEMaxPercentage(
            _data.desiredCollateralComposition + collateralCompositionUsed, "Collateral composition exceeded"
        );

        collateralInfo[_collateral] = CollateralData({
            mintAllowed: _data.mintAllowed,
            redeemAllowed: _data.redeemAllowed,
            allocationAllowed: _data.allocationAllowed,
            defaultStrategy: address(0),
            baseMintFee: _data.baseMintFee,
            baseRedeemFee: _data.baseRedeemFee,
            downsidePeg: _data.downsidePeg,
            collateralCapacityUsed: 0,
            desiredCollateralComposition: _data.desiredCollateralComposition,
            exists: true,
            conversionFactor: 10 ** (18 - IERC20Custom(_collateral).decimals())
        });

        collaterals.push(_collateral);
        collateralCompositionUsed += _data.desiredCollateralComposition;

        emit CollateralAdded(_collateral, _data);
    }

    /// @notice Update existing collateral configuration
    /// @param _collateral Address of the collateral
    /// @param _updateData Updated configuration for the collateral
    function updateCollateralData(address _collateral, CollateralBaseData memory _updateData) external onlyOwner {
        // Check if collateral is added
        // Update the collateral storage data
        if (!collateralInfo[_collateral].exists) {
            revert CollateralDoesNotExist();
        }

        // Check that updated configuration values do not exceed maximum percentage
        Helpers._isLTEMaxPercentage(_updateData.downsidePeg);
        Helpers._isLTEMaxPercentage(_updateData.baseMintFee);
        Helpers._isLTEMaxPercentage(_updateData.baseRedeemFee);

        CollateralData storage data = collateralInfo[_collateral];

        // Calculate the new capacity used to ensure it does not exceed the maximum collateral composition
        uint16 newCapacityUsed =
            (collateralCompositionUsed - data.desiredCollateralComposition + _updateData.desiredCollateralComposition);

        Helpers._isLTEMaxPercentage(newCapacityUsed, "Collateral composition exceeded");

        // Update the collateral data
        data.mintAllowed = _updateData.mintAllowed;
        data.redeemAllowed = _updateData.redeemAllowed;
        data.allocationAllowed = _updateData.allocationAllowed;
        data.baseMintFee = _updateData.baseMintFee;
        data.baseRedeemFee = _updateData.baseRedeemFee;
        data.downsidePeg = _updateData.downsidePeg;
        data.desiredCollateralComposition = _updateData.desiredCollateralComposition;

        // Update the collateral composition used
        collateralCompositionUsed = newCapacityUsed;

        emit CollateralInfoUpdated(_collateral, _updateData);
    }

    /// @notice Un-list a collateral
    /// @param _collateral Address of the collateral
    function removeCollateral(address _collateral) external onlyOwner {
        // Check if the collateral exists
        if (!collateralInfo[_collateral].exists) {
            revert CollateralDoesNotExist();
        }
        // Check if collateral strategies are empty
        if (collateralStrategies[_collateral].length != 0) {
            revert CollateralStrategyExists();
        }

        uint256 numCollateral = collaterals.length;

        for (uint256 i; i < numCollateral;) {
            if (collaterals[i] == _collateral) {
                // Remove the collateral from the list
                collaterals[i] = collaterals[numCollateral - 1];
                collaterals.pop();
                // Update the collateral composition used
                collateralCompositionUsed -= collateralInfo[_collateral].desiredCollateralComposition;
                // Delete the collateral data
                delete (collateralInfo[_collateral]);
                break;
            }

            unchecked {
                ++i;
            }
        }

        emit CollateralRemoved(_collateral);
    }

    /// @notice Add a new strategy to collateral
    /// @param _collateral Address of the collateral
    /// @param _strategy Address of the strategy
    /// @param _allocationCap Allocation capacity
    function addCollateralStrategy(address _collateral, address _strategy, uint16 _allocationCap) external onlyOwner {
        CollateralData storage collateralData = collateralInfo[_collateral];

        // Check if the collateral is valid
        if (!collateralData.exists) revert CollateralDoesNotExist();
        // Check if the collateral strategy is not already added.
        if (collateralStrategyInfo[_collateral][_strategy].exists) {
            revert CollateralStrategyMapped();
        }
        // Check if collateral allocation is supported by the strategy.
        if (!IStrategy(_strategy).supportsCollateral(_collateral)) {
            revert CollateralNotSupportedByStrategy();
        }

        // Check if the allocation percentage is within bounds
        Helpers._isLTEMaxPercentage(
            _allocationCap + collateralData.collateralCapacityUsed, "Allocation percentage exceeded"
        );

        // Add information to collateral mapping
        collateralStrategyInfo[_collateral][_strategy] = StrategyData(_allocationCap, true);
        collateralStrategies[_collateral].push(_strategy);
        collateralData.collateralCapacityUsed += _allocationCap;

        emit CollateralStrategyAdded(_collateral, _strategy);
    }

    /// @notice Update existing strategy for collateral
    /// @param _collateral Address of the collateral
    /// @param _strategy Address of the strategy
    /// @param _allocationCap Allocation capacity
    function updateCollateralStrategy(address _collateral, address _strategy, uint16 _allocationCap)
        external
        onlyOwner
    {
        // Check if the collateral and strategy are mapped
        // Check if the new allocation percentage is within bounds
        // _allocationCap <= 100 - collateralCapacityUsed  + oldAllocationPer
        if (!collateralStrategyInfo[_collateral][_strategy].exists) {
            revert CollateralStrategyNotMapped();
        }

        CollateralData storage collateralData = collateralInfo[_collateral];
        StrategyData storage strategyData = collateralStrategyInfo[_collateral][_strategy];

        // Calculate the new capacity used to ensure it's within bounds
        uint16 newCapacityUsed = collateralData.collateralCapacityUsed - strategyData.allocationCap + _allocationCap;
        Helpers._isLTEMaxPercentage(newCapacityUsed, "Allocation percentage exceeded");

        // Calculate the current allocated percentage
        uint256 totalCollateral = getCollateralInVault(_collateral) + getCollateralInStrategies(_collateral);
        uint256 currentAllocatedPer =
            (getCollateralInAStrategy(_collateral, _strategy) * Helpers.MAX_PERCENTAGE) / totalCollateral;

        // Ensure the new allocation percentage is greater than or equal to the currently allocated percentage
        if (_allocationCap < currentAllocatedPer) {
            revert AllocationPercentageLowerThanAllocatedAmt();
        }

        // Update the collateral data and strategy data
        collateralData.collateralCapacityUsed = newCapacityUsed;
        strategyData.allocationCap = _allocationCap;

        emit CollateralStrategyUpdated(_collateral, _strategy);
    }

    /// @notice Remove an existing strategy from collateral
    /// @param _collateral Address of the collateral
    /// @param _strategy Address of the strategy
    /// @dev Ensure all the collateral is removed from the strategy before calling this
    ///      Otherwise it will create error in collateral accounting
    function removeCollateralStrategy(address _collateral, address _strategy) external onlyOwner {
        // Check if the collateral and strategy are mapped
        // Ensure none of the collateral is deposited into the strategy
        // Remove collateral capacity and the strategy from the list
        if (!collateralStrategyInfo[_collateral][_strategy].exists) {
            revert CollateralStrategyNotMapped();
        }

        if (collateralInfo[_collateral].defaultStrategy == _strategy) {
            revert IsDefaultStrategy();
        }
        if (IStrategy(_strategy).checkBalance(_collateral) != 0) {
            revert CollateralStrategyInUse();
        }

        uint256 numStrategy = collateralStrategies[_collateral].length;

        for (uint256 i; i < numStrategy;) {
            if (collateralStrategies[_collateral][i] == _strategy) {
                collateralStrategies[_collateral][i] = collateralStrategies[_collateral][numStrategy - 1];
                collateralStrategies[_collateral].pop();
                collateralInfo[_collateral].collateralCapacityUsed -=
                    collateralStrategyInfo[_collateral][_strategy].allocationCap;
                delete collateralStrategyInfo[_collateral][_strategy];
                break;
            }

            unchecked {
                ++i;
            }
        }

        emit CollateralStrategyRemoved(_collateral, _strategy);
    }

    /// @inheritdoc ICollateralManager
    function updateCollateralDefaultStrategy(address _collateral, address _strategy) external onlyOwner {
        if (!collateralStrategyInfo[_collateral][_strategy].exists && _strategy != address(0)) {
            revert CollateralStrategyNotMapped();
        }
        collateralInfo[_collateral].defaultStrategy = _strategy;
    }

    /// @inheritdoc ICollateralManager
    function validateAllocation(address _collateral, address _strategy, uint256 _amount) external view returns (bool) {
        if (!collateralInfo[_collateral].allocationAllowed) {
            revert CollateralAllocationPaused();
        }

<<<<<<< HEAD
        // Calculate the maximum collateral usage based on the allocation cap
=======
        StrategyData storage strategyData = collateralStrategyInfo[_collateral][_strategy];

        if (!strategyData.exists) {
            revert CollateralStrategyNotMapped();
        }

>>>>>>> b5580704
        uint256 maxCollateralUsage = (
            strategyData.allocationCap * (getCollateralInVault(_collateral) + getCollateralInStrategies(_collateral))
        ) / Helpers.MAX_PERCENTAGE;

        // Get the collateral balance in the specified strategy
        uint256 collateralBalance = IStrategy(_strategy).checkBalance(_collateral);

        // Check if the allocation request is within the allowed limits
        if (maxCollateralUsage >= collateralBalance) {
            return ((maxCollateralUsage - collateralBalance) >= _amount);
        }

        return false;
    }

    /// @inheritdoc ICollateralManager
    function getFeeCalibrationData(address _collateral) external view returns (uint16, uint16, uint16, uint256) {
        // Compose and return collateral mint params
        CollateralData memory collateralStorageData = collateralInfo[_collateral];

        // Check if collateral exists
        if (!collateralStorageData.exists) revert CollateralDoesNotExist();

        uint256 totalCollateral = getCollateralInStrategies(_collateral) + getCollateralInVault(_collateral);

        return (
            collateralStorageData.baseMintFee,
            collateralStorageData.baseRedeemFee,
            collateralStorageData.desiredCollateralComposition,
            totalCollateral * collateralStorageData.conversionFactor
        );
    }

    /// @inheritdoc ICollateralManager
    function getMintParams(address _collateral) external view returns (CollateralMintData memory mintData) {
        // Compose and return collateral mint params
        CollateralData memory collateralStorageData = collateralInfo[_collateral];

        // Check if collateral exists
        if (!collateralInfo[_collateral].exists) {
            revert CollateralDoesNotExist();
        }

        return CollateralMintData({
            mintAllowed: collateralStorageData.mintAllowed,
            baseMintFee: collateralStorageData.baseMintFee,
            downsidePeg: collateralStorageData.downsidePeg,
            desiredCollateralComposition: collateralStorageData.desiredCollateralComposition,
            conversionFactor: collateralStorageData.conversionFactor
        });
    }

    /// @inheritdoc ICollateralManager
    function getRedeemParams(address _collateral) external view returns (CollateralRedeemData memory redeemData) {
        if (!collateralInfo[_collateral].exists) {
            revert CollateralDoesNotExist();
        }
        // Check if collateral exists
        // Compose and return collateral redeem params

        CollateralData memory collateralStorageData = collateralInfo[_collateral];

        return CollateralRedeemData({
            redeemAllowed: collateralStorageData.redeemAllowed,
            defaultStrategy: collateralStorageData.defaultStrategy,
            baseRedeemFee: collateralStorageData.baseRedeemFee,
            desiredCollateralComposition: collateralStorageData.desiredCollateralComposition,
            conversionFactor: collateralStorageData.conversionFactor
        });
    }

    /// @notice Gets a list of all listed collaterals
    /// @return List of addresses representing all listed collaterals
    function getAllCollaterals() external view returns (address[] memory) {
        return collaterals;
    }

    /// @notice Gets a list of all strategies linked to a collateral
    /// @param _collateral Address of the collateral
    /// @return List of addresses representing available strategies for the collateral
    function getCollateralStrategies(address _collateral) external view returns (address[] memory) {
        return collateralStrategies[_collateral];
    }

    /// @notice Verifies if a strategy is linked to a collateral
    /// @param _collateral Address of the collateral
    /// @param _strategy Address of the strategy
    /// @return True if the strategy is linked to the collateral, otherwise False
    function isValidStrategy(address _collateral, address _strategy) external view returns (bool) {
        return collateralStrategyInfo[_collateral][_strategy].exists;
    }

    /// @inheritdoc ICollateralManager
    function getCollateralInStrategies(address _collateral) public view returns (uint256 amountInStrategies) {
        uint256 numStrategy = collateralStrategies[_collateral].length;

        for (uint256 i; i < numStrategy;) {
            amountInStrategies += IStrategy(collateralStrategies[_collateral][i]).checkBalance(_collateral);
            unchecked {
                ++i;
            }
        }

        return amountInStrategies;
    }

    /// @inheritdoc ICollateralManager
    function getCollateralInVault(address _collateral) public view returns (uint256 amountInVault) {
        return IERC20(_collateral).balanceOf(VAULT);
    }

    /// @notice Get the amount of collateral allocated in a strategy
    /// @param _collateral Address of the collateral
    /// @param _strategy Address of the strategy
    /// @return allocatedAmt Allocated amount
    function getCollateralInAStrategy(address _collateral, address _strategy)
        public
        view
        returns (uint256 allocatedAmt)
    {
        return IStrategy(_strategy).checkBalance(_collateral);
    }
}<|MERGE_RESOLUTION|>--- conflicted
+++ resolved
@@ -304,16 +304,12 @@
             revert CollateralAllocationPaused();
         }
 
-<<<<<<< HEAD
-        // Calculate the maximum collateral usage based on the allocation cap
-=======
         StrategyData storage strategyData = collateralStrategyInfo[_collateral][_strategy];
 
         if (!strategyData.exists) {
             revert CollateralStrategyNotMapped();
         }
 
->>>>>>> b5580704
         uint256 maxCollateralUsage = (
             strategyData.allocationCap * (getCollateralInVault(_collateral) + getCollateralInStrategies(_collateral))
         ) / Helpers.MAX_PERCENTAGE;
