// SPDX-License-Identifier: agpl-3.0
pragma solidity 0.8.16;

import {Ownable} from "@openzeppelin/contracts/access/Ownable.sol";
import {SafeERC20, IERC20} from "@openzeppelin/contracts/token/ERC20/utils/SafeERC20.sol";

/// @notice Contract to release tokens to a recipient at a steady rate
/// @dev This contract releases USDs at a steady rate to the Vault for rebasing USDs
contract Dripper is Ownable {
    using SafeERC20 for IERC20;

    address public constant USDS = 0xD74f5255D557944cf7Dd0E45FF521520002D5748;

    address public vault; // Address of the contract to get the dripped tokens
    uint256 public dripRate; // Calculated dripping rate
    uint256 public dripDuration; // Duration to drip the available amount
    uint256 public lastCollectTS; // last collection ts

    event Collected(uint256 amount);
<<<<<<< HEAD
    event VaultUpdated(address vault);
    event DripDurationUpdated(uint256 dripDuration);

    constructor(address _vault, uint256 _dripDuration) {
        _isNonZeroAddr(_vault);
        vault = _vault;
        dripDuration = _dripDuration; // @note Initially setting: 7 days
        lastCollectTS = block.timestamp;
    }

    // Admin functions

    /// @notice Update the vault address
    /// @param _vault Address of the desired vault
    function setVault(address _vault) external onlyOwner {
        _isNonZeroAddr(_vault);
        vault = _vault;
        emit VaultUpdated(_vault);
    }

    /// @notice Updates the dripDuration
    /// @param _dripDuration Desired drip duration
    function setDripDuration(uint256 _dripDuration) external onlyOwner {
        require(_dripDuration > 0, "Illegal input");
        dripDuration = _dripDuration;
        emit DripDurationUpdated(_dripDuration);
    }

=======
    event Recovered(address owner, uint256 amount);
    event VaultChanged(address vault);
    event DripDurationChanged(uint256 dripDuration);

    constructor(address _vault, uint256 _dripDuration) {
        vault = setVault(_vault);
        dripDuration = setDripDuration(_dripDuration);
        lastCollectTS = block.timestamp;
    }

>>>>>>> 1e2182dd
    /// @notice Emergency fund recovery function
    /// @param _asset Address of the asset
    /// @dev Transfers the asset to the owner of the contract.
    function recoverTokens(address _asset) external onlyOwner {
        uint256 bal = IERC20(_asset).balanceOf(address(this));
        require(bal > 0, "Nothing to recover");
        IERC20(_asset).safeTransfer(msg.sender, bal);
        emit Recovered(msg.sender, bal);
    }

    /// @notice Transfers the dripped tokens to the vault
    /// @dev Function also updates the dripRate based on the fund state
    function collect() external returns (uint256) {
        uint256 collectableAmt = getCollectableAmt();
        if (collectableAmt > 0) {
            IERC20(USDS).safeTransfer(vault, collectableAmt);
            lastCollectTS = block.timestamp;
            emit Collected(collectableAmt);
        }
        dripRate = IERC20(USDS).balanceOf(address(this)) / dripDuration;
        return collectableAmt;
    }

    /// @notice Update the vault address
    function setVault(address _vault) public onlyOwner returns (address) {
        _isNonZeroAddr(_vault);
        vault = _vault;
        emit VaultChanged(vault);
        return (vault);
    }

    /// @notice Updates the dripDuration
    function setDripDuration(
        uint256 _dripDuration
    ) public onlyOwner returns (uint256) {
        require(_dripDuration != 0, "Invalid input");
        dripDuration = _dripDuration;
        emit DripDurationChanged(dripDuration);
        return dripDuration;
    }

    /// @notice Gets the collectible amount of token at current time
    /// @return Returns the collectible amount
    function getCollectableAmt() public view returns (uint256) {
        uint256 timeElapsed = block.timestamp - lastCollectTS;
        uint256 dripped = timeElapsed * dripRate;
        uint256 balance = IERC20(USDS).balanceOf(address(this));
        return (dripped > balance) ? balance : dripped;
    }

    /// @notice Address input sanity check function
    /// @param _addr Address to be checked
    function _isNonZeroAddr(address _addr) private pure {
        require(_addr != address(0), "Zero address");
    }
}<|MERGE_RESOLUTION|>--- conflicted
+++ resolved
@@ -17,47 +17,19 @@
     uint256 public lastCollectTS; // last collection ts
 
     event Collected(uint256 amount);
-<<<<<<< HEAD
+    event Recovered(address owner, uint256 amount);
     event VaultUpdated(address vault);
     event DripDurationUpdated(uint256 dripDuration);
 
     constructor(address _vault, uint256 _dripDuration) {
         _isNonZeroAddr(_vault);
-        vault = _vault;
-        dripDuration = _dripDuration; // @note Initially setting: 7 days
+        vault = setVault(_vault);
+        dripDuration = setDripDuration(_dripDuration);
         lastCollectTS = block.timestamp;
     }
 
     // Admin functions
 
-    /// @notice Update the vault address
-    /// @param _vault Address of the desired vault
-    function setVault(address _vault) external onlyOwner {
-        _isNonZeroAddr(_vault);
-        vault = _vault;
-        emit VaultUpdated(_vault);
-    }
-
-    /// @notice Updates the dripDuration
-    /// @param _dripDuration Desired drip duration
-    function setDripDuration(uint256 _dripDuration) external onlyOwner {
-        require(_dripDuration > 0, "Illegal input");
-        dripDuration = _dripDuration;
-        emit DripDurationUpdated(_dripDuration);
-    }
-
-=======
-    event Recovered(address owner, uint256 amount);
-    event VaultChanged(address vault);
-    event DripDurationChanged(uint256 dripDuration);
-
-    constructor(address _vault, uint256 _dripDuration) {
-        vault = setVault(_vault);
-        dripDuration = setDripDuration(_dripDuration);
-        lastCollectTS = block.timestamp;
-    }
-
->>>>>>> 1e2182dd
     /// @notice Emergency fund recovery function
     /// @param _asset Address of the asset
     /// @dev Transfers the asset to the owner of the contract.
@@ -82,20 +54,22 @@
     }
 
     /// @notice Update the vault address
+    /// @param _vault Address of the desired vault
     function setVault(address _vault) public onlyOwner returns (address) {
         _isNonZeroAddr(_vault);
         vault = _vault;
-        emit VaultChanged(vault);
+        emit VaultUpdated(vault);
         return (vault);
     }
 
     /// @notice Updates the dripDuration
+    /// @param _dripDuration Desired drip duration
     function setDripDuration(
         uint256 _dripDuration
     ) public onlyOwner returns (uint256) {
         require(_dripDuration != 0, "Invalid input");
         dripDuration = _dripDuration;
-        emit DripDurationChanged(dripDuration);
+        emit DripDurationUpdated(dripDuration);
         return dripDuration;
     }
 
