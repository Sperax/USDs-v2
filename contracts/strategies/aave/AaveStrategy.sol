--- conflicted
+++ resolved
@@ -67,20 +67,8 @@
     ///      This method can only be called by the system owner
     /// @param _assetIndex Index of the asset to be removed
     function removePToken(uint256 _assetIndex) external onlyOwner {
-<<<<<<< HEAD
-        uint256 numAssets = assetsMapped.length;
-        require(_assetIndex < numAssets, "Invalid index");
-        address asset = assetsMapped[_assetIndex];
-        require(assetInfo[asset].allocatedAmt == 0, "Collateral allocted");
-        address pToken = assetToPToken[asset];
-
-        assetsMapped[_assetIndex] = assetsMapped[numAssets - 1];
-        assetsMapped.pop();
-        delete assetToPToken[asset];
-=======
         address asset = _removePTokenAddress(_assetIndex);
         require(assetInfo[asset].allocatedAmt == 0, "Collateral allocated");
->>>>>>> 1befac5f
         delete assetInfo[asset];
     }
 
@@ -145,7 +133,7 @@
             uint256 interestCollected = aavePool.withdraw(
                 _asset,
                 assetInterest,
-                yieldReceiver
+                address(this)
             );
             uint256 harvestAmt = _splitAndSendReward(
                 _asset,
