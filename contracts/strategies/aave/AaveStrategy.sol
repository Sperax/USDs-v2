--- conflicted
+++ resolved
@@ -124,13 +124,8 @@
     }
 
     /// @inheritdoc InitializableAbstractStrategy
-<<<<<<< HEAD
-    function checkRewardEarned() external pure override returns (uint256) {
-        return 0;
-=======
     function checkRewardEarned() external pure override returns (RewardData[] memory) {
         return (new RewardData[](0));
->>>>>>> b5580704
     }
 
     /// @inheritdoc InitializableAbstractStrategy
