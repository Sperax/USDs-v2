--- conflicted
+++ resolved
@@ -27,10 +27,6 @@
     address public farm;
     mapping(address => AssetInfo) public assetInfo;
 
-<<<<<<< HEAD
-    event SkipRwdValidationStatus(bool status);
-=======
->>>>>>> bae341ff
     event IntLiqThresholdUpdated(address indexed asset, uint256 intLiqThreshold);
 
     error IncorrectPoolId(address asset, uint16 pid);
@@ -39,11 +35,7 @@
     function initialize(
         address _router,
         address _vault,
-<<<<<<< HEAD
-        address _stg,
-=======
         address _eToken,
->>>>>>> bae341ff
         address _farm,
         uint16 _depositSlippage, // 200 = 2%
         uint16 _withdrawSlippage // 200 = 2%
@@ -177,11 +169,7 @@
         uint256 earnedInterest = checkInterestEarned(_asset);
         if (earnedInterest > assetInfo[_asset].intLiqThreshold) {
             uint256 interestCollected = _withdraw(true, address(this), _asset, earnedInterest);
-<<<<<<< HEAD
-            uint256 harvestAmt = _splitAndSendReward(_asset, yieldReceiver, harvestor, interestCollected);
-=======
             uint256 harvestAmt = _splitAndSendReward(_asset, yieldReceiver, msg.sender, interestCollected);
->>>>>>> bae341ff
             emit InterestCollected(_asset, yieldReceiver, harvestAmt);
         }
     }
@@ -194,11 +182,7 @@
         for (uint256 i; i < numAssets;) {
             address asset = assetsMapped[i];
             uint256 rewardAmt = checkPendingRewards(asset);
-<<<<<<< HEAD
-            if (rewardAmt != 0 && (skipRwdValidation || rewardAmt <= IERC20(rewardToken).balanceOf(farm))) {
-=======
             if (rewardAmt != 0) {
->>>>>>> bae341ff
                 ILPStaking(farm).deposit(assetInfo[asset].rewardPID, 0);
             }
             unchecked {
@@ -206,11 +190,7 @@
             }
         }
         uint256 rewardEarned = IERC20(rewardToken).balanceOf(address(this));
-<<<<<<< HEAD
-        uint256 harvestAmt = _splitAndSendReward(rewardToken, yieldReceiver, harvestor, rewardEarned);
-=======
         uint256 harvestAmt = _splitAndSendReward(rewardToken, yieldReceiver, msg.sender, rewardEarned);
->>>>>>> bae341ff
         emit RewardTokenCollected(rewardToken, yieldReceiver, harvestAmt);
     }
 
@@ -223,11 +203,7 @@
     /// @param _asset Address for the asset
     function checkPendingRewards(address _asset) public view returns (uint256) {
         if (!supportsCollateral(_asset)) revert CollateralNotSupported(_asset);
-<<<<<<< HEAD
-        return ILPStaking(farm).pendingStargate(assetInfo[_asset].rewardPID, address(this));
-=======
         return ILPStaking(farm).pendingEmissionToken(assetInfo[_asset].rewardPID, address(this));
->>>>>>> bae341ff
     }
 
     /// @inheritdoc InitializableAbstractStrategy
@@ -236,11 +212,7 @@
         uint256 numAssets = assetsMapped.length;
         for (uint256 i; i < numAssets;) {
             address asset = assetsMapped[i];
-<<<<<<< HEAD
-            pendingRewards += ILPStaking(farm).pendingStargate(assetInfo[asset].rewardPID, address(this));
-=======
             pendingRewards += ILPStaking(farm).pendingEmissionToken(assetInfo[asset].rewardPID, address(this));
->>>>>>> bae341ff
             unchecked {
                 ++i;
             }
@@ -272,15 +244,6 @@
 
     /// @inheritdoc InitializableAbstractStrategy
     function checkAvailableBalance(address _asset) public view override returns (uint256) {
-<<<<<<< HEAD
-        if (!_validateRwdClaim(_asset)) {
-            // Insufficient rwd fund in farm
-            // @dev to bypass this check toggle skipRwdValidation to true
-            return 0;
-        }
-
-=======
->>>>>>> bae341ff
         IStargatePool pool = IStargatePool(assetToPToken[_asset]);
         uint256 availableFunds = _convertToCollateral(_asset, pool.deltaCredit());
         if (availableFunds <= assetInfo[_asset].allocatedAmt) {
@@ -352,12 +315,6 @@
     /// @param _asset Address for the asset
     /// @dev skipRwdValidation is a flag to skip the validation.
     function _validateRwdClaim(address _asset) private view returns (bool) {
-<<<<<<< HEAD
-        if (skipRwdValidation) {
-            return true;
-        }
-=======
->>>>>>> bae341ff
         return checkPendingRewards(_asset) <= IERC20(rewardTokenAddress[0]).balanceOf(farm);
     }
 }