--- conflicted
+++ resolved
@@ -178,10 +178,6 @@
         emit RewardTokenCollected(rewardToken, yieldReceiver, harvestAmt);
     }
 
-<<<<<<< HEAD
-    /// @inheritdoc InitializableAbstractStrategy
-    function checkRewardEarned() external view override returns (uint256) {
-=======
     /// @notice A function to withdraw from old farm, update farm and deposit in new farm
     /// @param _newFarm Address of the new farm
     /// @dev Only callable by owner
@@ -208,7 +204,6 @@
 
     /// @inheritdoc InitializableAbstractStrategy
     function checkRewardEarned() external view override returns (RewardData[] memory) {
->>>>>>> b5580704
         uint256 pendingRewards = 0;
         uint256 numAssets = assetsMapped.length;
         for (uint256 i; i < numAssets;) {
@@ -222,18 +217,6 @@
         RewardData[] memory rewardData = new RewardData[](1);
         rewardData[0] = RewardData(rewardTokenAddress[0], claimedRewards + pendingRewards);
         return rewardData;
-    }
-
-    /// @inheritdoc InitializableAbstractStrategy
-    function supportsCollateral(address _asset) public view override returns (bool) {
-        return assetToPToken[_asset] != address(0);
-    }
-
-    /// @notice Get the amount STG pending to be collected.
-    /// @param _asset Address for the asset
-    function checkPendingRewards(address _asset) public view returns (uint256) {
-        if (!supportsCollateral(_asset)) revert CollateralNotSupported(_asset);
-        return ILPStaking(farm).pendingEmissionToken(assetInfo[_asset].rewardPID, address(this));
     }
 
     /// @inheritdoc InitializableAbstractStrategy
