// SPDX-License-Identifier: MIT
pragma solidity 0.8.19;

import {IERC20} from "@openzeppelin/contracts/token/ERC20/ERC20.sol";
import {SafeERC20} from "@openzeppelin/contracts/token/ERC20/utils/SafeERC20.sol";
import {ILPStaking} from "./interfaces/ILPStaking.sol";
import {IStargateRouter} from "./interfaces/IStargateRouter.sol";
import {IStargatePool} from "./interfaces/IStargatePool.sol";
import {InitializableAbstractStrategy, Helpers, IStrategyVault} from "../InitializableAbstractStrategy.sol";

/// @title Stargate strategy for USDs protocol
/// @author Sperax Foundation
/// @notice A yield earning strategy for USDs protocol
/// @notice Important contract addresses:
///         Addresses https://stargateprotocol.gitbook.io/stargate/developers/contract-addresses/mainnet#arbitrum
contract StargateStrategy is InitializableAbstractStrategy {
    using SafeERC20 for IERC20;

    struct AssetInfo {
        uint256 allocatedAmt; // tracks the allocated amount for an asset.
        uint256 rewardPID; // maps asset to farm reward pool id
        uint16 pid; // maps asset to pool id
    }

    address public router;
    address public farm;
    mapping(address => AssetInfo) public assetInfo;

    error IncorrectPoolId(address asset, uint16 pid);
    error IncorrectRewardPoolId(address asset, uint256 rewardPid);

    function initialize(
        address _router,
        address _vault,
        address _eToken,
        address _farm,
        uint16 _depositSlippage, // 200 = 2%
        uint16 _withdrawSlippage // 200 = 2%
    ) external initializer {
        Helpers._isNonZeroAddr(_router);
        Helpers._isNonZeroAddr(_eToken);
        Helpers._isNonZeroAddr(_farm);
        router = _router;
        farm = _farm;

        // register reward token
        rewardTokenAddress.push(_eToken);

        InitializableAbstractStrategy._initialize(_vault, _depositSlippage, _withdrawSlippage);
    }

    /// @notice Provide support for asset by passing its pToken address.
    ///      This method can only be called by the system owner
    /// @param _asset    Address for the asset
    /// @param _lpToken   Address for the corresponding platform token
    /// @param _pid   Pool Id for the asset
    /// @param _rewardPid   Farm Pool Id for the asset
    function setPTokenAddress(address _asset, address _lpToken, uint16 _pid, uint256 _rewardPid) external onlyOwner {
        if (IStargatePool(_lpToken).token() != _asset) {
            revert InvalidAssetLpPair(_asset, _lpToken);
        }
        if (IStargatePool(_lpToken).poolId() != _pid) {
            revert IncorrectPoolId(_asset, _pid);
        }
        (IERC20 lpToken,,,) = ILPStaking(farm).poolInfo(_rewardPid);
        if (address(lpToken) != _lpToken) {
            revert IncorrectRewardPoolId(_asset, _rewardPid);
        }
        _setPTokenAddress(_asset, _lpToken);
        assetInfo[_asset] = AssetInfo({allocatedAmt: 0, pid: _pid, rewardPID: _rewardPid});
    }

    /// @dev Remove a supported asset by passing its index.
    ///       This method can only be called by the system owner
    ///  @param _assetIndex Index of the asset to be removed
    function removePToken(uint256 _assetIndex) external onlyOwner {
        address asset = _removePTokenAddress(_assetIndex);
        if (assetInfo[asset].allocatedAmt != 0) {
            revert CollateralAllocated(asset);
        }
        delete assetInfo[asset];
    }

    /// @inheritdoc InitializableAbstractStrategy
    function deposit(address _asset, uint256 _amount) external override onlyVault nonReentrant {
        Helpers._isNonZeroAmt(_amount);
        if (!supportsCollateral(_asset)) revert CollateralNotSupported(_asset);
        address lpToken = assetToPToken[_asset];
        IERC20(_asset).safeTransferFrom(msg.sender, address(this), _amount);
        IERC20(_asset).forceApprove(router, _amount);

        AssetInfo storage asset = assetInfo[_asset];
        // Add liquidity in the stargate pool.
        IStargateRouter(router).addLiquidity(asset.pid, _amount, address(this));
        // Deposit the generated lpToken in the farm.
        // @dev We are assuming that the 100% of lpToken is deposited in the farm.
        uint256 lpTokenBal = IERC20(lpToken).balanceOf(address(this));
        uint256 depositAmt = _convertToCollateral(_asset, lpTokenBal);
        uint256 minDepositAmt = (_amount * (Helpers.MAX_PERCENTAGE - depositSlippage)) / Helpers.MAX_PERCENTAGE;
        if (depositAmt < minDepositAmt) {
            revert Helpers.MinSlippageError(depositAmt, minDepositAmt);
        }

        // Update the allocated amount in the strategy
        asset.allocatedAmt += depositAmt;

        IERC20(lpToken).forceApprove(farm, lpTokenBal);
        ILPStaking(farm).deposit(asset.rewardPID, lpTokenBal);
        emit Deposit(_asset, depositAmt);
    }

    /// @inheritdoc InitializableAbstractStrategy
    function withdraw(address _recipient, address _asset, uint256 _amount)
        external
        override
        onlyVault
        nonReentrant
        returns (uint256)
    {
        return _withdraw(false, _recipient, _asset, _amount);
    }

    /// @inheritdoc InitializableAbstractStrategy
    function withdrawToVault(address _asset, uint256 _amount)
        external
        override
        onlyOwner
        nonReentrant
        returns (uint256)
    {
        return _withdraw(false, vault, _asset, _amount);
    }

    /// @notice Function to withdraw position from LPStaking
    /// @dev Useful when there are not enough rewards in the pool
    /// @param _asset Asset to withdraw
    function emergencyWithdrawToVault(address _asset) external onlyOwner nonReentrant {
        uint256 lpTokenAmt = checkLPTokenBalance(_asset);
        AssetInfo storage asset = assetInfo[_asset];
        // Withdraw from LPStaking without caring for rewards
        ILPStaking(farm).emergencyWithdraw(asset.rewardPID);
        uint256 amtRecv = IStargateRouter(router).instantRedeemLocal(asset.pid, lpTokenAmt, vault)
            * IStargatePool(assetToPToken[_asset]).convertRate();
        asset.allocatedAmt -= amtRecv;
        emit Withdrawal(_asset, amtRecv);
    }

    /// @inheritdoc InitializableAbstractStrategy
    function collectInterest(address _asset) external override nonReentrant {
        address yieldReceiver = IStrategyVault(vault).yieldReceiver();
        uint256 earnedInterest = checkInterestEarned(_asset);
        if (earnedInterest != 0) {
            uint256 interestCollected = _withdraw(true, address(this), _asset, earnedInterest);
            uint256 harvestAmt = _splitAndSendReward(_asset, yieldReceiver, msg.sender, interestCollected);
            emit InterestCollected(_asset, yieldReceiver, harvestAmt);
        }
    }

    /// @inheritdoc InitializableAbstractStrategy
    function collectReward() external override nonReentrant {
        address yieldReceiver = IStrategyVault(vault).yieldReceiver();
        address rewardToken = rewardTokenAddress[0];
        uint256 numAssets = assetsMapped.length;
        for (uint256 i; i < numAssets;) {
            address asset = assetsMapped[i];
            uint256 rewardAmt = checkPendingRewards(asset);
            if (rewardAmt != 0) {
                ILPStaking(farm).deposit(assetInfo[asset].rewardPID, 0);
            }
            unchecked {
                ++i;
            }
        }
        uint256 rewardEarned = IERC20(rewardToken).balanceOf(address(this));
        uint256 harvestAmt = _splitAndSendReward(rewardToken, yieldReceiver, msg.sender, rewardEarned);
        emit RewardTokenCollected(rewardToken, yieldReceiver, harvestAmt);
    }

    /// @inheritdoc InitializableAbstractStrategy
    function checkRewardEarned() external view override returns (uint256) {
        uint256 pendingRewards = 0;
        uint256 numAssets = assetsMapped.length;
        for (uint256 i; i < numAssets;) {
            address asset = assetsMapped[i];
            pendingRewards += ILPStaking(farm).pendingEmissionToken(assetInfo[asset].rewardPID, address(this));
            unchecked {
                ++i;
            }
        }
        uint256 claimedRewards = IERC20(rewardTokenAddress[0]).balanceOf(address(this));
        return claimedRewards + pendingRewards;
    }

    /// @inheritdoc InitializableAbstractStrategy
<<<<<<< HEAD
    function checkBalance(address _asset) external view override returns (uint256) {
=======
    function checkInterestEarned(address _asset) public view override returns (uint256) {
        uint256 lpTokenBal = checkLPTokenBalance(_asset);

        uint256 collateralBal = _convertToCollateral(_asset, lpTokenBal);
        uint256 allocatedAmt = assetInfo[_asset].allocatedAmt;
        if (collateralBal <= allocatedAmt) {
            return 0;
        }
        return collateralBal - allocatedAmt;
    }

    /// @inheritdoc InitializableAbstractStrategy
    function checkBalance(address _asset) public view override returns (uint256) {
>>>>>>> 3c62111d
        uint256 lpTokenBal = checkLPTokenBalance(_asset);
        uint256 calcCollateralBal = _convertToCollateral(_asset, lpTokenBal);
        uint256 allocatedAmt = assetInfo[_asset].allocatedAmt;
        if (allocatedAmt <= calcCollateralBal) {
            return allocatedAmt;
        }
        return calcCollateralBal;
    }

    /// @inheritdoc InitializableAbstractStrategy
    function checkAvailableBalance(address _asset) external view override returns (uint256) {
        IStargatePool pool = IStargatePool(assetToPToken[_asset]);
        uint256 availableFunds = _convertToCollateral(_asset, pool.deltaCredit());
        uint256 allocatedAmt = assetInfo[_asset].allocatedAmt;
        if (availableFunds <= allocatedAmt) {
            return availableFunds;
        }
        return allocatedAmt;
    }

    /// @inheritdoc InitializableAbstractStrategy
    function supportsCollateral(address _asset) public view override returns (bool) {
        return assetToPToken[_asset] != address(0);
    }

    /// @notice Get the amount STG pending to be collected.
    /// @param _asset Address for the asset
    function checkPendingRewards(address _asset) public view returns (uint256) {
        if (!supportsCollateral(_asset)) revert CollateralNotSupported(_asset);
        return ILPStaking(farm).pendingEmissionToken(assetInfo[_asset].rewardPID, address(this));
    }

    /// @inheritdoc InitializableAbstractStrategy
    function checkInterestEarned(address _asset) public view override returns (uint256) {
        uint256 lpTokenBal = checkLPTokenBalance(_asset);

        uint256 collateralBal = _convertToCollateral(_asset, lpTokenBal);
        if (collateralBal <= assetInfo[_asset].allocatedAmt) {
            return 0;
        }
        return collateralBal - assetInfo[_asset].allocatedAmt;
    }

    /// @inheritdoc InitializableAbstractStrategy
    function checkLPTokenBalance(address _asset) public view override returns (uint256) {
        if (!supportsCollateral(_asset)) revert CollateralNotSupported(_asset);
        (uint256 lpTokenStaked,) = ILPStaking(farm).userInfo(assetInfo[_asset].rewardPID, address(this));
        return lpTokenStaked;
    }

    /// @inheritdoc InitializableAbstractStrategy
    /* solhint-disable-next-line no-empty-blocks */
    function _abstractSetPToken(address _asset, address _pToken) internal override {}

    /// @notice Convert amount of lpToken to collateral.
    /// @param _asset Address for the asset
    /// @param _lpTokenAmount Amount of lpToken
    function _convertToCollateral(address _asset, uint256 _lpTokenAmount) internal view returns (uint256) {
        IStargatePool pool = IStargatePool(assetToPToken[_asset]);
        return ((_lpTokenAmount * pool.totalLiquidity()) / pool.totalSupply()) * pool.convertRate();
    }

    /// @notice Convert amount of collateral to lpToken.
    /// @param _asset Address for the asset
    /// @param _collateralAmount Amount of collateral
    function _convertToPToken(address _asset, uint256 _collateralAmount) internal view returns (uint256) {
        IStargatePool pool = IStargatePool(assetToPToken[_asset]);
        return (_collateralAmount * pool.totalSupply()) / (pool.totalLiquidity() * pool.convertRate());
    }

    /// @notice Helper function for withdrawal.
    /// @param _withdrawInterest Withdraws interest as well if this is set to `true`
    /// @param _recipient Recipient of the amount
    /// @param _asset Address of the asset token
    /// @param _amount Amount to be withdrawn
    /// @dev Validate if the farm has enough STG to withdraw as rewards.
    /// @dev It is designed to be called from functions with the `nonReentrant` modifier to ensure reentrancy protection.
    function _withdraw(bool _withdrawInterest, address _recipient, address _asset, uint256 _amount)
        private
        returns (uint256)
    {
        Helpers._isNonZeroAddr(_recipient);
        Helpers._isNonZeroAmt(_amount, "Must withdraw something");
        if (!supportsCollateral(_asset)) revert CollateralNotSupported(_asset);

        uint256 lpTokenAmt = _convertToPToken(_asset, _amount);
        AssetInfo storage asset = assetInfo[_asset];
        ILPStaking(farm).withdraw(asset.rewardPID, lpTokenAmt);
        uint256 minRecvAmt = (_amount * (Helpers.MAX_PERCENTAGE - withdrawSlippage)) / Helpers.MAX_PERCENTAGE;
        uint256 amtRecv = IStargateRouter(router).instantRedeemLocal(asset.pid, lpTokenAmt, _recipient)
            * IStargatePool(assetToPToken[_asset]).convertRate();
        if (amtRecv < minRecvAmt) {
            revert Helpers.MinSlippageError(amtRecv, minRecvAmt);
        }

        if (!_withdrawInterest) {
            asset.allocatedAmt -= amtRecv;
            emit Withdrawal(_asset, amtRecv);
        }

        return amtRecv;
    }

    /// @notice Validate if the farm has sufficient funds to claim rewards.
    /// @param _asset Address for the asset
    /// @dev skipRwdValidation is a flag to skip the validation.
    function _validateRwdClaim(address _asset) private view returns (bool) {
        return checkPendingRewards(_asset) <= IERC20(rewardTokenAddress[0]).balanceOf(farm);
    }
}<|MERGE_RESOLUTION|>--- conflicted
+++ resolved
@@ -192,23 +192,7 @@
     }
 
     /// @inheritdoc InitializableAbstractStrategy
-<<<<<<< HEAD
     function checkBalance(address _asset) external view override returns (uint256) {
-=======
-    function checkInterestEarned(address _asset) public view override returns (uint256) {
-        uint256 lpTokenBal = checkLPTokenBalance(_asset);
-
-        uint256 collateralBal = _convertToCollateral(_asset, lpTokenBal);
-        uint256 allocatedAmt = assetInfo[_asset].allocatedAmt;
-        if (collateralBal <= allocatedAmt) {
-            return 0;
-        }
-        return collateralBal - allocatedAmt;
-    }
-
-    /// @inheritdoc InitializableAbstractStrategy
-    function checkBalance(address _asset) public view override returns (uint256) {
->>>>>>> 3c62111d
         uint256 lpTokenBal = checkLPTokenBalance(_asset);
         uint256 calcCollateralBal = _convertToCollateral(_asset, lpTokenBal);
         uint256 allocatedAmt = assetInfo[_asset].allocatedAmt;
@@ -246,10 +230,11 @@
         uint256 lpTokenBal = checkLPTokenBalance(_asset);
 
         uint256 collateralBal = _convertToCollateral(_asset, lpTokenBal);
-        if (collateralBal <= assetInfo[_asset].allocatedAmt) {
+        uint256 allocatedAmt = assetInfo[_asset].allocatedAmt;
+        if (collateralBal <= allocatedAmt) {
             return 0;
         }
-        return collateralBal - assetInfo[_asset].allocatedAmt;
+        return collateralBal - allocatedAmt;
     }
 
     /// @inheritdoc InitializableAbstractStrategy
