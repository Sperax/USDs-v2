// SPDX-License-Identifier: MIT
pragma solidity 0.8.19;

import {IERC20} from "@openzeppelin/contracts/token/ERC20/ERC20.sol";
import {SafeERC20} from "@openzeppelin/contracts/token/ERC20/utils/SafeERC20.sol";
import {ILPStaking} from "./interfaces/ILPStaking.sol";
import {IStargateRouter} from "./interfaces/IStargateRouter.sol";
import {IStargatePool} from "./interfaces/IStargatePool.sol";
import {InitializableAbstractStrategy, Helpers, IStrategyVault} from "../InitializableAbstractStrategy.sol";

/// @title Stargate strategy for USDs protocol
/// @author Sperax Foundation
/// @notice A yield earning strategy for USDs protocol
/// @notice Important contract addresses:
///         Addresses https://stargateprotocol.gitbook.io/stargate/developers/contract-addresses/mainnet#arbitrum
contract StargateStrategy is InitializableAbstractStrategy {
    using SafeERC20 for IERC20;

    struct AssetInfo {
        uint256 allocatedAmt; // tracks the allocated amount for an asset.
        uint256 rewardPID; // maps asset to farm reward pool id
        uint16 pid; // maps asset to pool id
    }

    address public router; // Address of the Stargate router contract
    address public farm; // Address of the Stargate farm contract (LPStaking)
    mapping(address => AssetInfo) public assetInfo;

<<<<<<< HEAD
    event FarmUpdated(address newFarm);

=======
    // Events
    event FarmUpdated(address newFarm);

    // Custom errors
>>>>>>> a0769cf1
    error IncorrectPoolId(address asset, uint16 pid);
    error IncorrectRewardPoolId(address asset, uint256 rewardPid);

    function initialize(
        address _router,
        address _vault,
        address _eToken,
        address _farm,
        uint16 _depositSlippage, // 200 = 2%
        uint16 _withdrawSlippage // 200 = 2%
    ) external initializer {
        Helpers._isNonZeroAddr(_router);
        Helpers._isNonZeroAddr(_eToken);
        Helpers._isNonZeroAddr(_farm);
        router = _router;
        farm = _farm;

        // register reward token
        rewardTokenAddress.push(_eToken);

        InitializableAbstractStrategy._initialize(_vault, _depositSlippage, _withdrawSlippage);
    }

    /// @notice Provide support for asset by passing its pToken address.
    ///      This method can only be called by the system owner
    /// @param _asset    Address for the asset
    /// @param _lpToken   Address for the corresponding platform token
    /// @param _pid   Pool Id for the asset
    /// @param _rewardPid   Farm Pool Id for the asset
    function setPTokenAddress(address _asset, address _lpToken, uint16 _pid, uint256 _rewardPid) external onlyOwner {
        if (IStargatePool(_lpToken).token() != _asset) {
            revert InvalidAssetLpPair(_asset, _lpToken);
        }
        if (IStargatePool(_lpToken).poolId() != _pid) {
            revert IncorrectPoolId(_asset, _pid);
        }
        (IERC20 lpToken,,,) = ILPStaking(farm).poolInfo(_rewardPid);
        if (address(lpToken) != _lpToken) {
            revert IncorrectRewardPoolId(_asset, _rewardPid);
        }
        _setPTokenAddress(_asset, _lpToken);
        assetInfo[_asset] = AssetInfo({allocatedAmt: 0, pid: _pid, rewardPID: _rewardPid});
    }

    /// @dev Remove a supported asset by passing its index.
    ///       This method can only be called by the system owner
    ///  @param _assetIndex Index of the asset to be removed
    function removePToken(uint256 _assetIndex) external onlyOwner {
        address asset = _removePTokenAddress(_assetIndex);
        if (assetInfo[asset].allocatedAmt != 0) {
            revert CollateralAllocated(asset);
        }
        delete assetInfo[asset];
    }

    /// @inheritdoc InitializableAbstractStrategy
    function deposit(address _asset, uint256 _amount) external override onlyVault nonReentrant {
        Helpers._isNonZeroAmt(_amount);
        if (!supportsCollateral(_asset)) revert CollateralNotSupported(_asset);
        address lpToken = assetToPToken[_asset];
        IERC20(_asset).safeTransferFrom(msg.sender, address(this), _amount);
        IERC20(_asset).forceApprove(router, _amount);

        AssetInfo storage asset = assetInfo[_asset];
        // Add liquidity in the stargate pool.
        IStargateRouter(router).addLiquidity(asset.pid, _amount, address(this));
        // Deposit the generated lpToken in the farm.
        // @dev We are assuming that the 100% of lpToken is deposited in the farm.
        uint256 lpTokenBal = IERC20(lpToken).balanceOf(address(this));
        uint256 depositAmt = _convertToCollateral(_asset, lpTokenBal);
        uint256 minDepositAmt = (_amount * (Helpers.MAX_PERCENTAGE - depositSlippage)) / Helpers.MAX_PERCENTAGE;
        if (depositAmt < minDepositAmt) {
            revert Helpers.MinSlippageError(depositAmt, minDepositAmt);
        }

        // Update the allocated amount in the strategy
        asset.allocatedAmt += depositAmt;

        IERC20(lpToken).forceApprove(farm, lpTokenBal);
        ILPStaking(farm).deposit(asset.rewardPID, lpTokenBal);
        emit Deposit(_asset, depositAmt);
    }

    /// @inheritdoc InitializableAbstractStrategy
    function withdraw(address _recipient, address _asset, uint256 _amount)
        external
        override
        onlyVault
        nonReentrant
        returns (uint256)
    {
        return _withdraw(false, _recipient, _asset, _amount);
    }

    /// @inheritdoc InitializableAbstractStrategy
    function withdrawToVault(address _asset, uint256 _amount)
        external
        override
        onlyOwner
        nonReentrant
        returns (uint256)
    {
        return _withdraw(false, vault, _asset, _amount);
    }

    /// @notice Function to withdraw position from LPStaking
    /// @dev Useful when there are not enough rewards in the pool
    /// @param _asset Asset to withdraw
    function emergencyWithdrawToVault(address _asset) external onlyOwner nonReentrant {
        uint256 lpTokenAmt = checkLPTokenBalance(_asset);
        AssetInfo storage asset = assetInfo[_asset];
        // Withdraw from LPStaking without caring for rewards
        ILPStaking(farm).emergencyWithdraw(asset.rewardPID);
        uint256 amtRecv = IStargateRouter(router).instantRedeemLocal(asset.pid, lpTokenAmt, vault)
            * IStargatePool(assetToPToken[_asset]).convertRate();
        asset.allocatedAmt -= amtRecv;
        emit Withdrawal(_asset, amtRecv);
    }

    /// @inheritdoc InitializableAbstractStrategy
    function collectInterest(address _asset) external override nonReentrant {
        address yieldReceiver = IStrategyVault(vault).yieldReceiver();
        uint256 earnedInterest = checkInterestEarned(_asset);
        if (earnedInterest != 0) {
            uint256 interestCollected = _withdraw(true, address(this), _asset, earnedInterest);
            uint256 harvestAmt = _splitAndSendReward(_asset, yieldReceiver, msg.sender, interestCollected);
            emit InterestCollected(_asset, yieldReceiver, harvestAmt);
        }
    }

    /// @inheritdoc InitializableAbstractStrategy
    function collectReward() external override nonReentrant {
        address yieldReceiver = IStrategyVault(vault).yieldReceiver();
        address rewardToken = rewardTokenAddress[0];
        uint256 numAssets = assetsMapped.length;
        for (uint256 i; i < numAssets;) {
            address asset = assetsMapped[i];
            uint256 rewardAmt = checkPendingRewards(asset);
            if (rewardAmt != 0) {
                ILPStaking(farm).deposit(assetInfo[asset].rewardPID, 0);
            }
            unchecked {
                ++i;
            }
        }
        uint256 rewardEarned = IERC20(rewardToken).balanceOf(address(this));
        uint256 harvestAmt = _splitAndSendReward(rewardToken, yieldReceiver, msg.sender, rewardEarned);
        emit RewardTokenCollected(rewardToken, yieldReceiver, harvestAmt);
    }

    /// @notice A function to withdraw from old farm, update farm and deposit in new farm
    /// @param _newFarm Address of the new farm
    /// @dev Only callable by owner
    function updateFarm(address _newFarm) external nonReentrant onlyOwner {
        address _oldFarm = farm;
        uint256 _numAssets = assetsMapped.length;
        address _asset;
        uint256 _rewardPID;
        uint256 _lpTokenAmt;
        for (uint8 i; i < _numAssets;) {
            _asset = assetsMapped[i];
            _rewardPID = assetInfo[_asset].rewardPID;
            _lpTokenAmt = checkLPTokenBalance(_asset);
            ILPStaking(_oldFarm).withdraw(_rewardPID, _lpTokenAmt);
            IERC20(assetToPToken[_asset]).forceApprove(_newFarm, _lpTokenAmt);
            ILPStaking(_newFarm).deposit(_rewardPID, _lpTokenAmt);
            unchecked {
                ++i;
            }
        }
        farm = _newFarm;
        emit FarmUpdated(_newFarm);
    }

    /// @inheritdoc InitializableAbstractStrategy
    function checkRewardEarned() external view override returns (RewardData[] memory) {
        uint256 pendingRewards = 0;
        uint256 numAssets = assetsMapped.length;
        for (uint256 i; i < numAssets;) {
            address asset = assetsMapped[i];
            pendingRewards += ILPStaking(farm).pendingEmissionToken(assetInfo[asset].rewardPID, address(this));
            unchecked {
                ++i;
            }
        }
        uint256 claimedRewards = IERC20(rewardTokenAddress[0]).balanceOf(address(this));
        RewardData[] memory rewardData = new RewardData[](1);
        rewardData[0] = RewardData(rewardTokenAddress[0], claimedRewards + pendingRewards);
        return rewardData;
    }

    /// @inheritdoc InitializableAbstractStrategy
    function supportsCollateral(address _asset) public view override returns (bool) {
        return assetToPToken[_asset] != address(0);
    }

    /// @notice Get the amount STG pending to be collected.
    /// @param _asset Address for the asset
<<<<<<< HEAD
=======
    /// @return Amount of STG pending to be collected.
>>>>>>> a0769cf1
    function checkPendingRewards(address _asset) public view returns (uint256) {
        if (!supportsCollateral(_asset)) revert CollateralNotSupported(_asset);
        return ILPStaking(farm).pendingEmissionToken(assetInfo[_asset].rewardPID, address(this));
    }

    /// @inheritdoc InitializableAbstractStrategy
    function checkInterestEarned(address _asset) public view override returns (uint256) {
        uint256 lpTokenBal = checkLPTokenBalance(_asset);

        uint256 collateralBal = _convertToCollateral(_asset, lpTokenBal);
        uint256 allocatedAmt = assetInfo[_asset].allocatedAmt;
        if (collateralBal <= allocatedAmt) {
            return 0;
        }
        return collateralBal - allocatedAmt;
    }

    /// @inheritdoc InitializableAbstractStrategy
    function checkBalance(address _asset) public view override returns (uint256) {
        uint256 lpTokenBal = checkLPTokenBalance(_asset);
        uint256 calcCollateralBal = _convertToCollateral(_asset, lpTokenBal);
        uint256 allocatedAmt = assetInfo[_asset].allocatedAmt;
        if (allocatedAmt <= calcCollateralBal) {
            return allocatedAmt;
        }
        return calcCollateralBal;
    }

    /// @inheritdoc InitializableAbstractStrategy
    function checkAvailableBalance(address _asset) public view override returns (uint256) {
        IStargatePool pool = IStargatePool(assetToPToken[_asset]);
        uint256 availableFunds = _convertToCollateral(_asset, pool.deltaCredit());
        uint256 allocatedAmt = assetInfo[_asset].allocatedAmt;
        if (availableFunds <= allocatedAmt) {
            return availableFunds;
        }
        return allocatedAmt;
    }

    /// @inheritdoc InitializableAbstractStrategy
    function checkLPTokenBalance(address _asset) public view override returns (uint256) {
        if (!supportsCollateral(_asset)) revert CollateralNotSupported(_asset);
        (uint256 lpTokenStaked,) = ILPStaking(farm).userInfo(assetInfo[_asset].rewardPID, address(this));
        return lpTokenStaked;
    }

    /// @inheritdoc InitializableAbstractStrategy
    /* solhint-disable no-empty-blocks */
    function _abstractSetPToken(address _asset, address _pToken) internal override {}

    /* solhint-enable no-empty-blocks */

    /// @notice Convert amount of lpToken to collateral.
    /// @param _asset Address for the asset
    /// @param _lpTokenAmount Amount of lpToken
    /// @return Amount of collateral equivalent to the lpToken amount
    function _convertToCollateral(address _asset, uint256 _lpTokenAmount) internal view returns (uint256) {
        IStargatePool pool = IStargatePool(assetToPToken[_asset]);
        return ((_lpTokenAmount * pool.totalLiquidity()) / pool.totalSupply()) * pool.convertRate();
    }

    /// @notice Convert amount of collateral to lpToken.
    /// @param _asset Address for the asset
    /// @param _collateralAmount Amount of collateral
    /// @return Amount of lpToken equivalent to the collateral amount
    function _convertToPToken(address _asset, uint256 _collateralAmount) internal view returns (uint256) {
        IStargatePool pool = IStargatePool(assetToPToken[_asset]);
        return (_collateralAmount * pool.totalSupply()) / (pool.totalLiquidity() * pool.convertRate());
    }

    /// @notice Helper function for withdrawal.
    /// @param _withdrawInterest Withdraws interest as well if this is set to `true`
    /// @param _recipient Recipient of the amount
    /// @param _asset Address of the asset token
    /// @param _amount Amount to be withdrawn
    /// @return Amount withdrawn
    /// @dev Validate if the farm has enough STG to withdraw as rewards.
    /// @dev It is designed to be called from functions with the `nonReentrant` modifier to ensure reentrancy protection.
    function _withdraw(bool _withdrawInterest, address _recipient, address _asset, uint256 _amount)
        private
        returns (uint256)
    {
        Helpers._isNonZeroAddr(_recipient);
        Helpers._isNonZeroAmt(_amount, "Must withdraw something");
        if (!supportsCollateral(_asset)) revert CollateralNotSupported(_asset);

        uint256 lpTokenAmt = _convertToPToken(_asset, _amount);
        AssetInfo storage asset = assetInfo[_asset];
        ILPStaking(farm).withdraw(asset.rewardPID, lpTokenAmt);
        uint256 minRecvAmt = (_amount * (Helpers.MAX_PERCENTAGE - withdrawSlippage)) / Helpers.MAX_PERCENTAGE;
        uint256 amtRecv = IStargateRouter(router).instantRedeemLocal(asset.pid, lpTokenAmt, _recipient)
            * IStargatePool(assetToPToken[_asset]).convertRate();
        if (amtRecv < minRecvAmt) {
            revert Helpers.MinSlippageError(amtRecv, minRecvAmt);
        }

        if (!_withdrawInterest) {
            asset.allocatedAmt -= amtRecv;
            emit Withdrawal(_asset, amtRecv);
        }

        return amtRecv;
    }

    /// @notice Validate if the farm has sufficient funds to claim rewards.
    /// @param _asset Address for the asset
    /// @return bool if the farm has sufficient funds to claim rewards.
    /// @dev skipRwdValidation is a flag to skip the validation.
    function _validateRwdClaim(address _asset) private view returns (bool) {
        return checkPendingRewards(_asset) <= IERC20(rewardTokenAddress[0]).balanceOf(farm);
    }
}<|MERGE_RESOLUTION|>--- conflicted
+++ resolved
@@ -26,15 +26,10 @@
     address public farm; // Address of the Stargate farm contract (LPStaking)
     mapping(address => AssetInfo) public assetInfo;
 
-<<<<<<< HEAD
-    event FarmUpdated(address newFarm);
-
-=======
     // Events
     event FarmUpdated(address newFarm);
 
     // Custom errors
->>>>>>> a0769cf1
     error IncorrectPoolId(address asset, uint16 pid);
     error IncorrectRewardPoolId(address asset, uint256 rewardPid);
 
@@ -233,10 +228,7 @@
 
     /// @notice Get the amount STG pending to be collected.
     /// @param _asset Address for the asset
-<<<<<<< HEAD
-=======
     /// @return Amount of STG pending to be collected.
->>>>>>> a0769cf1
     function checkPendingRewards(address _asset) public view returns (uint256) {
         if (!supportsCollateral(_asset)) revert CollateralNotSupported(_asset);
         return ILPStaking(farm).pendingEmissionToken(assetInfo[_asset].rewardPID, address(this));
