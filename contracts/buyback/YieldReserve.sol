--- conflicted
+++ resolved
@@ -17,7 +17,12 @@
 contract YieldReserve is ReentrancyGuard, Ownable {
     using SafeERC20 for IERC20;
 
-<<<<<<< HEAD
+    struct TokenData {
+        bool srcAllowed;
+        bool dstAllowed;
+        uint160 conversionFactor;
+    }
+
     // Addresses of key contracts
     address public vault; // Address of the Vault contract
     address public oracle; // Address of the Oracle contract
@@ -27,25 +32,7 @@
     // Percentage of USDs to be sent to Buyback (e.g., 5000 for 50%)
     uint256 public buybackPercentage;
 
-    // Token permission mappings
-    mapping(address => bool) public isAllowedSrc; // Allowed source tokens
-    mapping(address => bool) public isAllowedDst; // Allowed destination tokens
-=======
-    struct TokenData {
-        bool srcAllowed;
-        bool dstAllowed;
-        uint160 conversionFactor;
-    }
-
-    address public vault;
-    address public oracle;
-    address public buyback;
-    address public dripper;
-    // Percentage of USDs to be sent to Buyback 5000 means 50%
-    uint256 public buybackPercentage;
-
     mapping(address => TokenData) public tokenData;
->>>>>>> b5580704
 
     // Events
     event Swapped(
@@ -106,15 +93,9 @@
 
     // ADMIN FUNCTIONS
 
-<<<<<<< HEAD
     /// @notice Allow or disallow a specific `token` for use as a source/input token.
     /// @param _token Address of the token to be allowed or disallowed.
     /// @param _isAllowed If set to `true`, the token will be allowed as a source/input token; otherwise, it will be disallowed.
-=======
-    /// @notice A function to allow or disallow a `_token` as source token
-    /// @param _token Address of the token
-    /// @param _isAllowed If True, allow it to be used as src token / input token else don't allow
->>>>>>> b5580704
     function toggleSrcTokenPermission(address _token, bool _isAllowed) external onlyOwner {
         TokenData storage data = tokenData[_token];
         if (data.srcAllowed == _isAllowed) revert AlreadyInDesiredState();
@@ -130,15 +111,9 @@
         emit SrcTokenPermissionUpdated(_token, _isAllowed);
     }
 
-<<<<<<< HEAD
     /// @notice Allow or disallow a specific `token` for use as a destination/output token.
     /// @param _token Address of the token to be allowed or disallowed.
     /// @param _isAllowed If set to `true`, the token will be allowed as a destination/output token; otherwise, it will be disallowed.
-=======
-    /// @notice A function to allow or disallow a `_token` as output/destination token.
-    /// @param _token Address of the token
-    /// @param _isAllowed If True, allow it to be used as src token / input token else don't allow
->>>>>>> b5580704
     function toggleDstTokenPermission(address _token, bool _isAllowed) external onlyOwner {
         TokenData storage data = tokenData[_token];
         if (data.dstAllowed == _isAllowed) revert AlreadyInDesiredState();
