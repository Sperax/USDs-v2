--- conflicted
+++ resolved
@@ -8,15 +8,9 @@
     function getValue(string memory key) external view returns (uint128 price, uint128 lastUpdateTime);
 }
 
-<<<<<<< HEAD
-/// @title Oracle contract for USDs protocol for SPA token.
-/// @dev providing SPA prices (from Uniswap V3 pools and DIA oracle).
-/// @author Sperax Foundation.
-=======
 /// @title Oracle contract for USDs protocol for SPA token
 /// @author Sperax Foundation
 /// @dev providing SPA prices (from Uniswap V3 pools and DIA oracle)
->>>>>>> 770fa9a6
 contract SPAOracle is BaseUniOracle {
     address public constant SPA = 0x5575552988A3A80504bBaeB1311674fCFd40aD4B;
     address public constant DIA_ORACLE = 0x7919D08e0f41398cBc1e0A8950Df831e4895c19b;
