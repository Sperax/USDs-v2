// SPDX-License-Identifier: MIT
pragma solidity 0.8.19;

import {AggregatorV3Interface} from "@chainlink/contracts/src/v0.8/interfaces/AggregatorV3Interface.sol";
import {Ownable} from "@openzeppelin/contracts/access/Ownable.sol";

/// @title Chainlink Oracle contract for USDs protocol
/// @notice This contract provides functionality for obtaining price data from Chainlink's price feeds for various assets.
/// @author Sperax Foundation
contract ChainlinkOracle is Ownable {
    // Struct to store price feed and precision information for each token
    struct TokenData {
<<<<<<< HEAD
        address priceFeed; // Address of the Chainlink price feed
        uint256 pricePrecision; // Precision factor for the token's price
=======
        address priceFeed;
        uint96 timeout;
        uint256 pricePrecision;
>>>>>>> b5580704
    }

    // Struct to set up token data during contract deployment
    struct SetupTokenData {
        address token; // Address of the token
        TokenData data; // Token price feed configuration
    }

    // Address of Chainlink's sequencer uptime feed
    address public constant CHAINLINK_SEQ_UPTIME_FEED = 0xFdB631F5EE196F0ed6FAa767959853A9F217697D;

    // Grace period time in seconds
    uint256 private constant GRACE_PERIOD_TIME = 3600;

    // Mapping to store price feed and precision data for each supported token
    mapping(address => TokenData) public getTokenData;

<<<<<<< HEAD
    // Events
    event TokenDataChanged(address indexed tokenAddr, address priceFeed, uint256 pricePrecision);
=======
    event TokenDataChanged(address indexed tokenAddr, address priceFeed, uint256 pricePrecision, uint96 timeout);
>>>>>>> b5580704

    // Custom error messages
    error TokenNotSupported(address token);
    error ChainlinkSequencerDown();
    error GracePeriodNotPassed(uint256 timeSinceUp);
    error RoundNotComplete();
    error StalePrice();
    error InvalidPrice();
    error InvalidPricePrecision();

    /// @notice Constructor to set up initial token data during contract deployment
    /// @param _priceFeedData Array of token setup data containing token addresses and price feed configurations
    constructor(SetupTokenData[] memory _priceFeedData) {
        for (uint256 i; i < _priceFeedData.length;) {
            setTokenData(_priceFeedData[i].token, _priceFeedData[i].data);
            unchecked {
                ++i;
            }
        }
    }

    /// @notice Configures Chainlink price feed for an asset
    /// @param _token Address of the desired token
    /// @param _tokenData Token price feed configuration
    /// @dev Only the contract owner can call this function
    function setTokenData(address _token, TokenData memory _tokenData) public onlyOwner {
        if (_tokenData.pricePrecision != 10 ** AggregatorV3Interface(_tokenData.priceFeed).decimals()) {
            revert InvalidPricePrecision();
        }
        getTokenData[_token] = _tokenData;
        emit TokenDataChanged(_token, _tokenData.priceFeed, _tokenData.pricePrecision, _tokenData.timeout);
    }

    /// @notice Gets the price and price precision of a supported token
    /// @param _token Address of the desired token
    /// @dev Ref: https://docs.chain.link/data-feeds/l2-sequencer-feeds
    /// @return (uint256, uint256) The token's price and its price precision
    function getTokenPrice(address _token) public view returns (uint256, uint256) {
        TokenData memory tokenInfo = getTokenData[_token];

        // Check if the token is supported
        if (tokenInfo.pricePrecision == 0) revert TokenNotSupported(_token);

        // Retrieve the latest data from Chainlink's sequencer uptime feed.
        (, int256 answer, uint256 startedAt,,) = AggregatorV3Interface(CHAINLINK_SEQ_UPTIME_FEED).latestRoundData();

        // Answer == 0: Sequencer is up
        // Answer == 1: Sequencer is down
        bool isSequencerUp = answer == 0;
        if (!isSequencerUp) revert ChainlinkSequencerDown();

        // Ensure the grace period has passed since the sequencer is back up.
        uint256 timeSinceUp = block.timestamp - startedAt;
        if (timeSinceUp <= GRACE_PERIOD_TIME) {
            revert GracePeriodNotPassed(timeSinceUp);
        }

<<<<<<< HEAD
        // Retrieve the latest price data for the token from its Chainlink price feed.
        (, int256 price,,,) = AggregatorV3Interface(tokenInfo.priceFeed).latestRoundData();
=======
        (, int256 price,, uint256 updatedAt,) = AggregatorV3Interface(tokenInfo.priceFeed).latestRoundData();
        if (updatedAt == 0) revert RoundNotComplete();
        if (block.timestamp > updatedAt + tokenInfo.timeout) revert StalePrice();
        if (price < 0) revert InvalidPrice();
>>>>>>> b5580704

        return (uint256(price), tokenInfo.pricePrecision);
    }
}<|MERGE_RESOLUTION|>--- conflicted
+++ resolved
@@ -10,14 +10,9 @@
 contract ChainlinkOracle is Ownable {
     // Struct to store price feed and precision information for each token
     struct TokenData {
-<<<<<<< HEAD
         address priceFeed; // Address of the Chainlink price feed
+        uint96 timeout;
         uint256 pricePrecision; // Precision factor for the token's price
-=======
-        address priceFeed;
-        uint96 timeout;
-        uint256 pricePrecision;
->>>>>>> b5580704
     }
 
     // Struct to set up token data during contract deployment
@@ -35,12 +30,7 @@
     // Mapping to store price feed and precision data for each supported token
     mapping(address => TokenData) public getTokenData;
 
-<<<<<<< HEAD
-    // Events
-    event TokenDataChanged(address indexed tokenAddr, address priceFeed, uint256 pricePrecision);
-=======
     event TokenDataChanged(address indexed tokenAddr, address priceFeed, uint256 pricePrecision, uint96 timeout);
->>>>>>> b5580704
 
     // Custom error messages
     error TokenNotSupported(address token);
@@ -98,15 +88,10 @@
             revert GracePeriodNotPassed(timeSinceUp);
         }
 
-<<<<<<< HEAD
-        // Retrieve the latest price data for the token from its Chainlink price feed.
-        (, int256 price,,,) = AggregatorV3Interface(tokenInfo.priceFeed).latestRoundData();
-=======
         (, int256 price,, uint256 updatedAt,) = AggregatorV3Interface(tokenInfo.priceFeed).latestRoundData();
         if (updatedAt == 0) revert RoundNotComplete();
         if (block.timestamp > updatedAt + tokenInfo.timeout) revert StalePrice();
         if (price < 0) revert InvalidPrice();
->>>>>>> b5580704
 
         return (uint256(price), tokenInfo.pricePrecision);
     }
