--- conflicted
+++ resolved
@@ -21,11 +21,7 @@
         TokenData data; // Token price feed configuration
     }
 
-<<<<<<< HEAD
     // @note Sequencer feed unavailable in arbitrum-sepolia
-=======
-    // Address of Chainlink's sequencer uptime feed
->>>>>>> a0769cf1
     address public constant CHAINLINK_SEQ_UPTIME_FEED = 0xFdB631F5EE196F0ed6FAa767959853A9F217697D;
 
     // Grace period time in seconds
@@ -83,7 +79,6 @@
         // Check if the token is supported
         if (tokenInfo.pricePrecision == 0) revert TokenNotSupported(_token);
 
-<<<<<<< HEAD
         // (, int256 answer, uint256 startedAt,,) = AggregatorV3Interface(CHAINLINK_SEQ_UPTIME_FEED).latestRoundData();
         // // Answer == 0: Sequencer is up
         // // Answer == 1: Sequencer is down
@@ -95,21 +90,6 @@
         // if (timeSinceUp <= GRACE_PERIOD_TIME) {
         //     revert GracePeriodNotPassed(timeSinceUp);
         // }
-=======
-        // Retrieve the latest data from Chainlink's sequencer uptime feed.
-        (, int256 answer, uint256 startedAt,,) = AggregatorV3Interface(CHAINLINK_SEQ_UPTIME_FEED).latestRoundData();
-
-        // Answer == 0: Sequencer is up
-        // Answer == 1: Sequencer is down
-        bool isSequencerUp = answer == 0;
-        if (!isSequencerUp) revert ChainlinkSequencerDown();
-
-        // Ensure the grace period has passed since the sequencer is back up.
-        uint256 timeSinceUp = block.timestamp - startedAt;
-        if (timeSinceUp <= GRACE_PERIOD_TIME) {
-            revert GracePeriodNotPassed(timeSinceUp);
-        }
->>>>>>> a0769cf1
 
         (, int256 price,, uint256 updatedAt,) = AggregatorV3Interface(tokenInfo.priceFeed).latestRoundData();
         if (updatedAt == 0) revert RoundNotComplete();
