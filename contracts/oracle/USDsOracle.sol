// SPDX-License-Identifier: MIT
pragma solidity 0.8.19;

import {BaseUniOracle} from "./BaseUniOracle.sol";

<<<<<<< HEAD
/// @title Oracle contract for USDs protocol.
/// @dev providing USDs prices (from Uniswap V3 pools).
/// @author Sperax Foundation.
=======
/// @title Oracle contract for USDs protocol
/// @author Sperax Foundation
/// @dev providing USDs prices (from Uniswap V3 pools)
>>>>>>> 770fa9a6
contract USDsOracle is BaseUniOracle {
    address public constant USDS = 0xD74f5255D557944cf7Dd0E45FF521520002D5748;
    uint128 private constant USDS_PRECISION = 1e18;
    uint128 private constant USDS_PRICE_PRECISION = 1e8;

    constructor(address _masterOracle, address _quoteToken, uint24 _feeTier, uint32 _maPeriod) {
        _isNonZeroAddr(_masterOracle);
        masterOracle = _masterOracle;
        setUniMAPriceData(USDS, _quoteToken, _feeTier, _maPeriod);
    }

    /// @notice Gets the USDs price from chainlink.
    /// @return (uint256, uint256) USDs price and pricePrecision.
    function getPrice() external view override returns (uint256, uint256) {
        uint256 quoteTokenAmtPerUSDs = _getUniMAPrice(USDS, USDS_PRECISION);
        (uint256 quoteTokenPrice, uint256 quoteTokenPricePrecision) = _getQuoteTokenPrice();
        uint256 usdsPrice = ((quoteTokenPrice * quoteTokenAmtPerUSDs * USDS_PRICE_PRECISION) / quoteTokenPrecision)
            / quoteTokenPricePrecision;
        return (usdsPrice, USDS_PRICE_PRECISION);
    }
}<|MERGE_RESOLUTION|>--- conflicted
+++ resolved
@@ -3,15 +3,9 @@
 
 import {BaseUniOracle} from "./BaseUniOracle.sol";
 
-<<<<<<< HEAD
-/// @title Oracle contract for USDs protocol.
-/// @dev providing USDs prices (from Uniswap V3 pools).
-/// @author Sperax Foundation.
-=======
 /// @title Oracle contract for USDs protocol
 /// @author Sperax Foundation
 /// @dev providing USDs prices (from Uniswap V3 pools)
->>>>>>> 770fa9a6
 contract USDsOracle is BaseUniOracle {
     address public constant USDS = 0xD74f5255D557944cf7Dd0E45FF521520002D5748;
     uint128 private constant USDS_PRECISION = 1e18;
