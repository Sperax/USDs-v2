--- conflicted
+++ resolved
@@ -1,9 +1,5 @@
 // SPDX-License-Identifier: MIT
-<<<<<<< HEAD
-pragma solidity 0.8.16;
-=======
 pragma solidity 0.8.19;
->>>>>>> 3c62111d
 
 import {ERC20} from "@openzeppelin/contracts/token/ERC20/ERC20.sol";
 import {Ownable} from "@openzeppelin/contracts/access/Ownable.sol";
@@ -28,15 +24,10 @@
 /// @notice Has all the base functionalities, variables etc to be implemented by child contracts
 abstract contract BaseUniOracle is Ownable {
     address public constant UNISWAP_FACTORY = 0x1F98431c8aD98523631AE4a59f267346ea31F984;
-<<<<<<< HEAD
-    // TODO RECHECK!!!
-    address public constant UNISWAP_UTILS = 0xd2Aa19D3B7f8cdb1ea5B782c5647542055af415e;
-=======
     address public constant UNISWAP_UTILS = 0xd2Aa19D3B7f8cdb1ea5B782c5647542055af415e;
     uint32 internal constant MIN_TWAP_PERIOD = 10 minutes;
     uint256 internal constant MA_PERIOD_LOWER_BOUND = 10 minutes;
     uint256 internal constant MA_PERIOD_UPPER_BOUND = 2 hours;
->>>>>>> 3c62111d
 
     address public masterOracle; // Address of the master price oracle
     address public pool; // Address of the uniswap pool for the token and quoteToken
@@ -51,10 +42,7 @@
     error QuoteTokenFeedMissing();
     error FeedUnavailable();
     error InvalidAddress();
-<<<<<<< HEAD
-=======
     error InvalidMaPeriod();
->>>>>>> 3c62111d
 
     /// @notice A function to get price
     /// @return (uint256, uint256) Returns price and price precision
@@ -89,14 +77,11 @@
         if (!IMasterPriceOracle(masterOracle).priceFeedExists(_quoteToken)) {
             revert QuoteTokenFeedMissing();
         }
-<<<<<<< HEAD
-=======
 
         // Validate if maPeriod is between 10 minutes and 2 hours
         if (_maPeriod < MA_PERIOD_LOWER_BOUND || _maPeriod > MA_PERIOD_UPPER_BOUND) {
             revert InvalidMaPeriod();
         }
->>>>>>> 3c62111d
 
         pool = uniOraclePool;
         quoteToken = _quoteToken;
@@ -121,8 +106,6 @@
         // get MA tick
         uint32 oldestObservationSecondsAgo = IUniswapUtils(UNISWAP_UTILS).getOldestObservationSecondsAgo(pool);
         uint32 period = maPeriod < oldestObservationSecondsAgo ? maPeriod : oldestObservationSecondsAgo;
-<<<<<<< HEAD
-=======
 
         // if the period value is less than the MIN_TWAP_PERIOD (10 minutes), set period value to MIN_TWAP_PERIOD (10 minutes)
         // this is done to make sure the period value is not too small as it is prone to manipulations
@@ -130,7 +113,6 @@
             period = MIN_TWAP_PERIOD;
         }
 
->>>>>>> 3c62111d
         (int24 timeWeightedAverageTick,) = IUniswapUtils(UNISWAP_UTILS).consult(pool, period);
         // get MA price from MA tick
         uint256 tokenBPerTokenA =
