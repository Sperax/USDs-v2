--- conflicted
+++ resolved
@@ -11,11 +11,4 @@
     function totalSupply() external view returns (uint256);
 
     function nonRebasingSupply() external view returns (uint256);
-<<<<<<< HEAD
-
-    // function mintedViaUsers() external view returns (uint256);
-
-    // function burntViaUsers() external view returns (uint256);
-=======
->>>>>>> 224b5237
 }