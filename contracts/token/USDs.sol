// SPDX-License-Identifier: MIT
pragma solidity 0.8.16;

import {SafeMathUpgradeable} from "@openzeppelin/contracts-upgradeable/utils/math/SafeMathUpgradeable.sol";
import {AddressUpgradeable, OwnableUpgradeable} from "@openzeppelin/contracts-upgradeable/access/OwnableUpgradeable.sol";
import {ReentrancyGuardUpgradeable} from "@openzeppelin/contracts-upgradeable/security/ReentrancyGuardUpgradeable.sol";
import {ERC20Upgradeable, ERC20PermitUpgradeable} from "@openzeppelin/contracts-upgradeable/token/ERC20/extensions/ERC20PermitUpgradeable.sol";
import {StableMath} from "../libraries/StableMath.sol";
import {IUSDs} from "../interfaces/IUSDs.sol";

///  NOTE that this is an ERC20 token but the invariant that the sum of
///  balanceOf(x) for all x is not >= totalSupply(). This is a consequence of the
///  rebasing design. Any integrations with USDs should be aware.

/// @title USDs Token Contract on Arbitrum (L2)
/// @dev ERC20 compatible contract for USDs
/// @dev support rebase feature
/// @dev inspired by OUSD: https://github.com/OriginProtocol/origin-dollar/blob/master/contracts/contracts/token/OUSD.sol
/// @author Sperax Foundation
contract USDs is
    ERC20PermitUpgradeable,
    OwnableUpgradeable,
    ReentrancyGuardUpgradeable,
    IUSDs
{
<<<<<<< HEAD
=======
    // @todo validate upgrade with Openzeppelin's upgradeValidation lib
>>>>>>> 224b5237
    using SafeMathUpgradeable for uint256;
    using StableMath for uint256;

    enum RebaseOptions {
        NotSet,
        OptOut,
        OptIn
    }

    uint256 private constant MAX_SUPPLY = ~uint128(0); // (2^128) - 1
<<<<<<< HEAD
    uint256 private constant RESOLUTION_INCREASE = 1e9;

    uint256 internal _totalSupply; // the total supply of USDs
    uint256[4] private unused1; // @note deprecated variables place holders
=======

    uint256 internal _totalSupply; // the total supply of USDs
    uint256 private _deprecated_totalMinted; // the total num of USDs minted so far
    uint256 private _deprecated_totalBurnt; // the total num of USDs burnt so far
    uint256 private _deprecated_mintedViaGateway; // the total num of USDs minted so far
    uint256 private _deprecated_burntViaGateway; // the total num of USDs burnt so far
>>>>>>> 224b5237
    mapping(address => mapping(address => uint256)) private _allowances;
    address public vaultAddress; // the address where (i) all collaterals of USDs protocol reside, e.g. USDT, USDC, ETH, etc and (ii) major actions like USDs minting are initiated
    // an user's balance of USDs is based on her balance of "credits."
    // in a rebase process, her USDs balance will change according to her credit balance and the rebase ratio
    mapping(address => uint256) private _creditBalances;
<<<<<<< HEAD
    uint256 private unused2; // @note deprecated variables place holders
=======
    uint256 private _deprecated_rebasingCredits;
>>>>>>> 224b5237
    uint256 public rebasingCreditsPerToken; // the rebase ratio = num of credits / num of USDs
    // Frozen address/credits are non rebasing (value is held in contracts which
    // do not receive yield unless they explicitly opt in)
    uint256 public nonRebasingSupply; // num of USDs that are not affected by rebase
<<<<<<< HEAD
    // @note nonRebasingCreditsPerToken value is set as 1
    mapping(address => uint256) public nonRebasingCreditsPerToken; // the rebase ratio of non-rebasing accounts just before they opt out
    mapping(address => RebaseOptions) public rebaseState; // the rebase state of each account, i.e. opt in or opt out
    address[2] private unused3; // @note deprecated variables place holders
    mapping(address => bool) public isUpgraded;
=======
    // @note nonRebasingCreditsPerToken value is set as 1 for each account
    mapping(address => uint256) public nonRebasingCreditsPerToken; // the rebase ratio of non-rebasing accounts just before they opt out
    mapping(address => RebaseOptions) public rebaseState; // the rebase state of each account, i.e. opt in or opt out
    address[2] private _deprecated_gatewayAddr;
    mapping(address => bool) private _deprecated_isUpgraded;
>>>>>>> 224b5237
    bool public paused;

    event TotalSupplyUpdated(
        uint256 totalSupply,
        uint256 rebasingCredits,
        uint256 rebasingCreditsPerToken
    );
    event AccountUpgraded(address account, bool isNonRebasing);
    event Paused(bool isPaused);

    /// @notice Verifies that the caller is the Savings Manager contract
    modifier onlyVault() {
        require(vaultAddress == msg.sender, "Caller is not the Vault");
        _;
    }

    constructor() {
        _disableInitializers();
    }

    /// @notice Mints new USDs tokens, increasing totalSupply.
    /// @param _account the account address the newly minted USDs will be attributed to
    /// @param _amount the amount of USDs that will be minted
    function mint(
        address _account,
        uint256 _amount
<<<<<<< HEAD
    ) external override onlyVault {
=======
    ) external override onlyVault nonReentrant {
>>>>>>> 224b5237
        _mint(_account, _amount);
    }

    /// @notice Burns tokens, decreasing totalSupply.
<<<<<<< HEAD
    function burn(uint256 amount) external override {
=======
    function burn(uint256 amount) external override nonReentrant {
>>>>>>> 224b5237
        _burn(msg.sender, amount);
    }

    /// @notice Add a contract address to the non rebasing exception list. I.e. the
    ///  address's balance will be part of rebases so the account will be exposed
    ///  to upside and downside.
    function rebaseOptIn(address toOptIn) external onlyOwner nonReentrant {
<<<<<<< HEAD
        if (!isUpgraded[toOptIn]) _upgradeAccount(toOptIn);
=======
>>>>>>> 224b5237
        require(_isNonRebasingAccount(toOptIn), "Account has not opted out");

        uint256 bal = _balanceOf(toOptIn);

        // Decreasing non rebasing supply
        nonRebasingSupply = nonRebasingSupply - bal;

        // convert the balance to credits
        _creditBalances[toOptIn] = bal.mulTruncateCeil(rebasingCreditsPerToken);

        rebaseState[toOptIn] = RebaseOptions.OptIn;

        // Delete any fixed credits per token
        delete nonRebasingCreditsPerToken[toOptIn];
    }

    /// @notice Remove a contract address to the non rebasing exception list.
    function rebaseOptOut(address toOptOut) external onlyOwner nonReentrant {
<<<<<<< HEAD
        if (!isUpgraded[toOptOut]) _upgradeAccount(toOptOut);
=======
>>>>>>> 224b5237
        require(!_isNonRebasingAccount(toOptOut), "Account has not opted in");

        uint256 bal = _balanceOf(toOptOut);
        // Increase non rebasing supply
        nonRebasingSupply = nonRebasingSupply + bal;

        // adjusting credits
        _creditBalances[toOptOut] = bal;

        // Set fixed credits per token
        nonRebasingCreditsPerToken[toOptOut] = 1;

        // Mark explicitly opted out of rebasing
        rebaseState[toOptOut] = RebaseOptions.OptOut;
    }

    /// @notice The rebase function. Modify the supply without minting new tokens. This uses a change in
    ///       the exchange rate between "credits" and USDs tokens to change balances.
    /// @param _rebaseAmt amount of USDs to rebase with.
    function rebase(
        uint256 _rebaseAmt
    ) external override onlyVault nonReentrant {
        uint256 prevTotalSupply = _totalSupply;

        _burn(msg.sender, _rebaseAmt);

        require(_totalSupply > 0, "Cannot increase 0 supply");

        // Compute the existing rebasing credits,
<<<<<<< HEAD
        uint256 rebasingCreds = (_totalSupply - nonRebasingSupply).mulTruncate(
            rebasingCreditsPerToken
        );
=======
        uint256 rebasingCredits = (_totalSupply - nonRebasingSupply)
            .mulTruncate(rebasingCreditsPerToken);
>>>>>>> 224b5237

        // special case: if the total supply remains the same
        if (_totalSupply == prevTotalSupply) {
            emit TotalSupplyUpdated(
                _totalSupply,
<<<<<<< HEAD
                rebasingCreds,
=======
                rebasingCredits,
>>>>>>> 224b5237
                rebasingCreditsPerToken
            );
            return;
        }

        // check if the new total supply surpasses the MAX
        _totalSupply = prevTotalSupply > MAX_SUPPLY
            ? MAX_SUPPLY
            : prevTotalSupply;

        // calculate the new rebase ratio, i.e. credits per token
<<<<<<< HEAD
        rebasingCreditsPerToken = rebasingCreds.divPrecisely(
=======
        rebasingCreditsPerToken = rebasingCredits.divPrecisely(
>>>>>>> 224b5237
            _totalSupply - nonRebasingSupply
        );

        require(rebasingCreditsPerToken > 0, "Invalid change in supply");

        emit TotalSupplyUpdated(
            _totalSupply,
<<<<<<< HEAD
            rebasingCreds,
=======
            rebasingCredits,
>>>>>>> 224b5237
            rebasingCreditsPerToken
        );
    }

<<<<<<< HEAD
    /// @notice Upgrades accounts in bulk.
    /// @notice Only owner of the contract can call this.
    /// @param accounts Array of account addr to be upgraded.
    function upgradeAccounts(address[] calldata accounts) external onlyOwner {
        uint256 numAcc = accounts.length;
        for (uint256 i = 0; i < numAcc; ++i) {
            address account = accounts[i];
            if (account != address(0) && !isUpgraded[account])
                _upgradeAccount(account);
        }
    }

=======
>>>>>>> 224b5237
    /// @notice change the vault address
    /// @param newVault the new vault address
    function changeVault(address newVault) external onlyOwner {
        vaultAddress = newVault;
    }

    /// @notice Called by the owner to pause | unpause the contract
    /// @param _pause pauseSwitch state.
    function pauseSwitch(bool _pause) external onlyOwner {
        require(paused != _pause, "Already in required state");
        paused = _pause;
        emit Paused(_pause);
    }

    /// @notice Transfer tokens to a specified address.
    /// @param _to the address to transfer to.
    /// @param _value the _amount to be transferred.
    /// @return true on success.
    function transfer(
        address _to,
        uint256 _value
    ) public override returns (bool) {
        require(_to != address(0), "Transfer to zero address");
        require(
            _value <= balanceOf(msg.sender),
            "Transfer greater than balance"
        );

        _executeTransfer(msg.sender, _to, _value);

        emit Transfer(msg.sender, _to, _value);

        return true;
    }

    /// @notice Transfer tokens from one address to another.
    /// @param _from The address you want to send tokens from.
    /// @param _to The address you want to transfer to.
    /// @param _value The _amount of tokens to be transferred.
    function transferFrom(
        address _from,
        address _to,
        uint256 _value
    ) public override returns (bool) {
        require(_to != address(0), "Transfer to zero address");
        require(_value <= balanceOf(_from), "Transfer greater than balance");

<<<<<<< HEAD
        // notice: allowance balnce check depends on "sub" non-negative check
=======
        // notice: allowance balance check depends on "sub" non-negative check
>>>>>>> 224b5237
        _allowances[_from][msg.sender] =
            _allowances[_from][msg.sender] -
            _value;

        _executeTransfer(_from, _to, _value);

        emit Transfer(_from, _to, _value);

        return true;
    }

    /// @notice Approve the passed address to spend the specified _amount of tokens on behalf of
    ///  msg.sender. This method is included for ERC20 compatibility.
    ///  increaseAllowance and decreaseAllowance should be used instead.
    ///  Changing an allowance with this method brings the risk that someone may transfer both
    ///  the old and the new allowance - if they are both greater than zero - if a transfer
    ///  transaction is mined before the later approve() call is mined.
    /// @param _spender The address which will spend the funds.
    /// @param _value The _amount of tokens to be spent.
    function approve(
        address _spender,
        uint256 _value
    ) public override returns (bool) {
        _allowances[msg.sender][_spender] = _value;
        emit Approval(msg.sender, _spender, _value);
        return true;
    }

    /// @notice Increase the _amount of tokens that an owner has allowed to a _spender.
    ///  This method should be used instead of approve() to avoid the double approval vulnerability
    ///  described above.
    /// @param _spender The address which will spend the funds.
    /// @param _addedValue The _amount of tokens to increase the allowance by.
    function increaseAllowance(
        address _spender,
        uint256 _addedValue
    ) public override returns (bool) {
        _allowances[msg.sender][_spender] =
            _allowances[msg.sender][_spender] +
            _addedValue;
        emit Approval(msg.sender, _spender, _allowances[msg.sender][_spender]);
        return true;
    }

    /// @notice Decrease the _amount of tokens that an owner has allowed to a _spender.
    /// @param _spender The address which will spend the funds.
    /// @param _subtractedValue The _amount of tokens to decrease the allowance by.
    function decreaseAllowance(
        address _spender,
        uint256 _subtractedValue
    ) public override returns (bool) {
        uint256 oldValue = _allowances[msg.sender][_spender];
        if (_subtractedValue >= oldValue) {
            _allowances[msg.sender][_spender] = 0;
        } else {
            _allowances[msg.sender][_spender] = oldValue - _subtractedValue;
        }
        emit Approval(msg.sender, _spender, _allowances[msg.sender][_spender]);
        return true;
    }

    /// @notice check the current total supply of USDs
    /// @return The total supply of USDs.
    function totalSupply()
        public
        view
        override(ERC20Upgradeable, IUSDs)
        returns (uint256)
    {
        return _totalSupply;
    }

    /// @notice Gets the USDs balance of the specified address.
    /// @param _account Address to query the balance of.
    /// @return A uint256 representing the _amount of base units owned by the
    ///          specified address.
    function balanceOf(
        address _account
    ) public view override returns (uint256) {
<<<<<<< HEAD
        if (!isUpgraded[_account]) {
            uint256 credits = _creditBalances[_account];
            if (credits == 0) return 0;
            return
                (credits * RESOLUTION_INCREASE).divPrecisely(
                    _creditsPerToken(_account)
                );
        }
=======
>>>>>>> 224b5237
        return _balanceOf(_account);
    }

    /// @notice Gets the credits balance of the specified address.
    /// @param _account The address to query the balance of.
    /// @return (uint256, uint256) Credit balance and credits per token of the
    ///          address
    function creditsBalanceOf(
        address _account
    ) public view returns (uint256, uint256) {
<<<<<<< HEAD
        if (!isUpgraded[_account]) {
            return (
                _creditBalances[_account] * RESOLUTION_INCREASE,
                _creditsPerToken(_account)
            );
        }
=======
>>>>>>> 224b5237
        return (_creditBalances[_account], _creditsPerToken(_account));
    }

    /// @notice Function to check the _amount of tokens that an owner has allowed to a _spender.
    /// @param _owner The address which owns the funds.
    /// @param _spender The address which will spend the funds.
    /// @return The number of tokens still available for the _spender.
    function allowance(
        address _owner,
        address _spender
    ) public view override returns (uint256) {
        return _allowances[_owner][_spender];
    }

    /// @notice Creates `_amount` tokens and assigns them to `_account`, increasing
    ///  the total supply.
    ///
    ///  Emits a {Transfer} event with `from` set to the zero address.
    ///
    ///  Requirements
    ///
    ///  - `to` cannot be the zero address.
    /// @param _account the account address the newly minted USDs will be attributed to
    /// @param _amount the amount of USDs that will be minted
<<<<<<< HEAD
    function _mint(
        address _account,
        uint256 _amount
    ) internal override nonReentrant {
        _isNotPaused();
        require(_account != address(0), "Mint to the zero address");
        if (!isUpgraded[_account]) _upgradeAccount(_account);
=======
    function _mint(address _account, uint256 _amount) internal override {
        _isNotPaused();
        require(_account != address(0), "Mint to the zero address");
>>>>>>> 224b5237

        // notice: If the account is non rebasing and doesn't have a set creditsPerToken
        //          then set it i.e. this is a mint from a fresh contract

        // update global stats
        if (_isNonRebasingAccount(_account)) {
            nonRebasingSupply = nonRebasingSupply + _amount;
            _creditBalances[_account] = _creditBalances[_account] + _amount;
        } else {
            uint256 creditAmount = _amount.mulTruncate(rebasingCreditsPerToken);
            _creditBalances[_account] =
                _creditBalances[_account] +
                creditAmount;
        }

        _totalSupply = _totalSupply + _amount;
        // totalMinted = totalMinted.add(_amount);

        require(_totalSupply < MAX_SUPPLY, "Max supply");

        emit Transfer(address(0), _account, _amount);
    }

    /// @notice Destroys `_amount` tokens from `_account`, reducing the
    ///  total supply.
    ///
    ///  Emits a {Transfer} event with `to` set to the zero address.
    ///
    ///  Requirements
    ///
    ///  - `_account` cannot be the zero address.
    ///  - `_account` must have at least `_amount` tokens.
<<<<<<< HEAD
    function _burn(
        address _account,
        uint256 _amount
    ) internal override nonReentrant {
        _isNotPaused();
        require(_account != address(0), "Burn from the zero address");
        if (!isUpgraded[_account]) _upgradeAccount(_account);
=======
    function _burn(address _account, uint256 _amount) internal override {
        _isNotPaused();
        require(_account != address(0), "Burn from the zero address");
>>>>>>> 224b5237
        if (_amount == 0) {
            return;
        }

        // Remove from the credit tallies and non-rebasing supply
        if (_isNonRebasingAccount(_account)) {
            nonRebasingSupply = nonRebasingSupply - _amount;
            _creditBalances[_account] = _creditBalances[_account] - _amount;
        } else {
            uint256 creditAmount = _amount.mulTruncate(rebasingCreditsPerToken);
            uint256 currentCredits = _creditBalances[_account];

            // Remove the credits, burning rounding errors
            if (
                currentCredits == creditAmount ||
                currentCredits - 1 == creditAmount
            ) {
                // Handle dust from rounding
                _creditBalances[_account] = 0;
            } else if (currentCredits > creditAmount) {
                _creditBalances[_account] =
                    _creditBalances[_account] -
                    creditAmount;
            } else {
                revert("Remove exceeds balance");
            }
        }

        _totalSupply = _totalSupply - _amount;
        emit Transfer(_account, address(0), _amount);
    }

    /// @notice Update the count of non rebasing credits in response to a transfer
    /// @param _from The address you want to send tokens from.
    /// @param _to The address you want to transfer to.
    /// @param _value Amount of USDs to transfer
    function _executeTransfer(
        address _from,
        address _to,
        uint256 _value
    ) private {
        _isNotPaused();
<<<<<<< HEAD
        if (!isUpgraded[_to]) _upgradeAccount(_to);
        if (!isUpgraded[_from]) _upgradeAccount(_from);

=======
>>>>>>> 224b5237
        bool isNonRebasingTo = _isNonRebasingAccount(_to);
        bool isNonRebasingFrom = _isNonRebasingAccount(_from);

        if (isNonRebasingFrom) {
            _creditBalances[_from] = _creditBalances[_from].sub(
                _value,
                "Transfer amount exceeds balance"
            );
            if (!isNonRebasingTo) {
                // Transfer to rebasing account from non-rebasing account
                // Decreasing non-rebasing credits by the amount that was sent
                nonRebasingSupply = nonRebasingSupply.sub(_value);
            }
        } else {
            uint256 creditsDeducted = _value.mulTruncate(
                rebasingCreditsPerToken
            );
            _creditBalances[_from] = _creditBalances[_from].sub(
                creditsDeducted,
                "Transfer amount exceeds balance"
            );
        }

        if (isNonRebasingTo) {
            _creditBalances[_to] = _creditBalances[_to] + _value;

            if (!isNonRebasingFrom) {
                // Transfer to non-rebasing account from rebasing account, credits
                // are removed from the non rebasing tally
                nonRebasingSupply = nonRebasingSupply + _value;
            }
        } else {
            // Credits deducted and credited might be different due to the
            // differing creditsPerToken used by each account
            uint256 creditsCredited = _value.mulTruncateCeil(
                rebasingCreditsPerToken
            );

            _creditBalances[_to] = _creditBalances[_to] + creditsCredited;
        }
    }

<<<<<<< HEAD
    /// @notice Upgrades an individual account
    /// @dev Ensure this function is called for a non upgraded account only!
    /// @param _account Address of the account.
    function _upgradeAccount(address _account) private {
        // Handle special for non-rebasing accounts
        uint256 nrc = nonRebasingCreditsPerToken[_account];
        uint256 credits = _creditBalances[_account];
        isUpgraded[_account] = true;
        if (nrc > 0) {
            // Update data for a nonRebasingAccount.
            // Credit balance now stores the actual balance of the account.
            _creditBalances[_account] = credits == 0
                ? 0
                : credits.divPrecisely(nrc);

            // nonRebasingCreditsPerToken now is just used to validate a nonRebasing acc.
            nonRebasingCreditsPerToken[_account] = 1;
            emit AccountUpgraded(_account, true);
            return;
        }
        if (credits > 0) {
            // Upgrade credit balance for a rebasing account.
            _creditBalances[_account] = credits.mul(RESOLUTION_INCREASE);
        }
        emit AccountUpgraded(_account, false);
    }

=======
>>>>>>> 224b5237
    /// @notice Is an account using rebasing accounting or non-rebasing accounting?
    ///       Also, ensure contracts are non-rebasing if they have not opted in.
    /// @param _account Address of the account.
    function _isNonRebasingAccount(address _account) private returns (bool) {
        bool isContract = AddressUpgradeable.isContract(_account);
        if (isContract && rebaseState[_account] == RebaseOptions.NotSet) {
            _ensureRebasingMigration(_account);
        }
        return nonRebasingCreditsPerToken[_account] > 0;
    }

    /// @notice Ensures internal account for rebasing and non-rebasing credits and
    ///       supply is updated following deployment of frozen yield change.
    function _ensureRebasingMigration(address _account) private {
        if (nonRebasingCreditsPerToken[_account] == 0) {
            if (_creditBalances[_account] != 0) {
                // Update non rebasing supply
                uint256 bal = _balanceOf(_account);
                nonRebasingSupply = nonRebasingSupply + bal;
                _creditBalances[_account] = bal;
            }
            nonRebasingCreditsPerToken[_account] = 1;
        }
    }

    /// @notice Calculates balance of account
    /// @dev Function assumes the _account is already upgraded.
    /// @param _account Address of the account.
    function _balanceOf(address _account) private view returns (uint256) {
        uint256 credits = _creditBalances[_account];
        if (credits > 0) {
            if (nonRebasingCreditsPerToken[_account] > 0) {
                return credits;
            }
            return credits.divPrecisely(rebasingCreditsPerToken);
        }
        return 0;
    }

    /// @notice Get the credits per token for an account. Returns a fixed amount
    ///       if the account is non-rebasing.
    /// @param _account Address of the account.
    function _creditsPerToken(address _account) private view returns (uint256) {
        uint256 nrc = nonRebasingCreditsPerToken[_account];
        if (nrc != 0) {
<<<<<<< HEAD
            if (!isUpgraded[_account]) {
                return nrc * RESOLUTION_INCREASE;
            }
=======
>>>>>>> 224b5237
            return nrc;
        } else {
            return rebasingCreditsPerToken;
        }
    }

    /// @notice Validates if the contract is not paused.
    function _isNotPaused() private view {
        require(!paused, "Contract paused");
    }
}<|MERGE_RESOLUTION|>--- conflicted
+++ resolved
@@ -23,10 +23,7 @@
     ReentrancyGuardUpgradeable,
     IUSDs
 {
-<<<<<<< HEAD
-=======
     // @todo validate upgrade with Openzeppelin's upgradeValidation lib
->>>>>>> 224b5237
     using SafeMathUpgradeable for uint256;
     using StableMath for uint256;
 
@@ -37,46 +34,27 @@
     }
 
     uint256 private constant MAX_SUPPLY = ~uint128(0); // (2^128) - 1
-<<<<<<< HEAD
-    uint256 private constant RESOLUTION_INCREASE = 1e9;
-
-    uint256 internal _totalSupply; // the total supply of USDs
-    uint256[4] private unused1; // @note deprecated variables place holders
-=======
 
     uint256 internal _totalSupply; // the total supply of USDs
     uint256 private _deprecated_totalMinted; // the total num of USDs minted so far
     uint256 private _deprecated_totalBurnt; // the total num of USDs burnt so far
     uint256 private _deprecated_mintedViaGateway; // the total num of USDs minted so far
     uint256 private _deprecated_burntViaGateway; // the total num of USDs burnt so far
->>>>>>> 224b5237
     mapping(address => mapping(address => uint256)) private _allowances;
     address public vaultAddress; // the address where (i) all collaterals of USDs protocol reside, e.g. USDT, USDC, ETH, etc and (ii) major actions like USDs minting are initiated
     // an user's balance of USDs is based on her balance of "credits."
     // in a rebase process, her USDs balance will change according to her credit balance and the rebase ratio
     mapping(address => uint256) private _creditBalances;
-<<<<<<< HEAD
-    uint256 private unused2; // @note deprecated variables place holders
-=======
     uint256 private _deprecated_rebasingCredits;
->>>>>>> 224b5237
     uint256 public rebasingCreditsPerToken; // the rebase ratio = num of credits / num of USDs
     // Frozen address/credits are non rebasing (value is held in contracts which
     // do not receive yield unless they explicitly opt in)
     uint256 public nonRebasingSupply; // num of USDs that are not affected by rebase
-<<<<<<< HEAD
-    // @note nonRebasingCreditsPerToken value is set as 1
-    mapping(address => uint256) public nonRebasingCreditsPerToken; // the rebase ratio of non-rebasing accounts just before they opt out
-    mapping(address => RebaseOptions) public rebaseState; // the rebase state of each account, i.e. opt in or opt out
-    address[2] private unused3; // @note deprecated variables place holders
-    mapping(address => bool) public isUpgraded;
-=======
     // @note nonRebasingCreditsPerToken value is set as 1 for each account
     mapping(address => uint256) public nonRebasingCreditsPerToken; // the rebase ratio of non-rebasing accounts just before they opt out
     mapping(address => RebaseOptions) public rebaseState; // the rebase state of each account, i.e. opt in or opt out
     address[2] private _deprecated_gatewayAddr;
     mapping(address => bool) private _deprecated_isUpgraded;
->>>>>>> 224b5237
     bool public paused;
 
     event TotalSupplyUpdated(
@@ -103,20 +81,12 @@
     function mint(
         address _account,
         uint256 _amount
-<<<<<<< HEAD
-    ) external override onlyVault {
-=======
     ) external override onlyVault nonReentrant {
->>>>>>> 224b5237
         _mint(_account, _amount);
     }
 
     /// @notice Burns tokens, decreasing totalSupply.
-<<<<<<< HEAD
-    function burn(uint256 amount) external override {
-=======
     function burn(uint256 amount) external override nonReentrant {
->>>>>>> 224b5237
         _burn(msg.sender, amount);
     }
 
@@ -124,10 +94,6 @@
     ///  address's balance will be part of rebases so the account will be exposed
     ///  to upside and downside.
     function rebaseOptIn(address toOptIn) external onlyOwner nonReentrant {
-<<<<<<< HEAD
-        if (!isUpgraded[toOptIn]) _upgradeAccount(toOptIn);
-=======
->>>>>>> 224b5237
         require(_isNonRebasingAccount(toOptIn), "Account has not opted out");
 
         uint256 bal = _balanceOf(toOptIn);
@@ -146,10 +112,6 @@
 
     /// @notice Remove a contract address to the non rebasing exception list.
     function rebaseOptOut(address toOptOut) external onlyOwner nonReentrant {
-<<<<<<< HEAD
-        if (!isUpgraded[toOptOut]) _upgradeAccount(toOptOut);
-=======
->>>>>>> 224b5237
         require(!_isNonRebasingAccount(toOptOut), "Account has not opted in");
 
         uint256 bal = _balanceOf(toOptOut);
@@ -179,24 +141,14 @@
         require(_totalSupply > 0, "Cannot increase 0 supply");
 
         // Compute the existing rebasing credits,
-<<<<<<< HEAD
-        uint256 rebasingCreds = (_totalSupply - nonRebasingSupply).mulTruncate(
-            rebasingCreditsPerToken
-        );
-=======
         uint256 rebasingCredits = (_totalSupply - nonRebasingSupply)
             .mulTruncate(rebasingCreditsPerToken);
->>>>>>> 224b5237
 
         // special case: if the total supply remains the same
         if (_totalSupply == prevTotalSupply) {
             emit TotalSupplyUpdated(
                 _totalSupply,
-<<<<<<< HEAD
-                rebasingCreds,
-=======
                 rebasingCredits,
->>>>>>> 224b5237
                 rebasingCreditsPerToken
             );
             return;
@@ -208,11 +160,7 @@
             : prevTotalSupply;
 
         // calculate the new rebase ratio, i.e. credits per token
-<<<<<<< HEAD
-        rebasingCreditsPerToken = rebasingCreds.divPrecisely(
-=======
         rebasingCreditsPerToken = rebasingCredits.divPrecisely(
->>>>>>> 224b5237
             _totalSupply - nonRebasingSupply
         );
 
@@ -220,30 +168,11 @@
 
         emit TotalSupplyUpdated(
             _totalSupply,
-<<<<<<< HEAD
-            rebasingCreds,
-=======
             rebasingCredits,
->>>>>>> 224b5237
             rebasingCreditsPerToken
         );
     }
 
-<<<<<<< HEAD
-    /// @notice Upgrades accounts in bulk.
-    /// @notice Only owner of the contract can call this.
-    /// @param accounts Array of account addr to be upgraded.
-    function upgradeAccounts(address[] calldata accounts) external onlyOwner {
-        uint256 numAcc = accounts.length;
-        for (uint256 i = 0; i < numAcc; ++i) {
-            address account = accounts[i];
-            if (account != address(0) && !isUpgraded[account])
-                _upgradeAccount(account);
-        }
-    }
-
-=======
->>>>>>> 224b5237
     /// @notice change the vault address
     /// @param newVault the new vault address
     function changeVault(address newVault) external onlyOwner {
@@ -291,11 +220,7 @@
         require(_to != address(0), "Transfer to zero address");
         require(_value <= balanceOf(_from), "Transfer greater than balance");
 
-<<<<<<< HEAD
-        // notice: allowance balnce check depends on "sub" non-negative check
-=======
         // notice: allowance balance check depends on "sub" non-negative check
->>>>>>> 224b5237
         _allowances[_from][msg.sender] =
             _allowances[_from][msg.sender] -
             _value;
@@ -375,17 +300,6 @@
     function balanceOf(
         address _account
     ) public view override returns (uint256) {
-<<<<<<< HEAD
-        if (!isUpgraded[_account]) {
-            uint256 credits = _creditBalances[_account];
-            if (credits == 0) return 0;
-            return
-                (credits * RESOLUTION_INCREASE).divPrecisely(
-                    _creditsPerToken(_account)
-                );
-        }
-=======
->>>>>>> 224b5237
         return _balanceOf(_account);
     }
 
@@ -396,15 +310,6 @@
     function creditsBalanceOf(
         address _account
     ) public view returns (uint256, uint256) {
-<<<<<<< HEAD
-        if (!isUpgraded[_account]) {
-            return (
-                _creditBalances[_account] * RESOLUTION_INCREASE,
-                _creditsPerToken(_account)
-            );
-        }
-=======
->>>>>>> 224b5237
         return (_creditBalances[_account], _creditsPerToken(_account));
     }
 
@@ -429,19 +334,9 @@
     ///  - `to` cannot be the zero address.
     /// @param _account the account address the newly minted USDs will be attributed to
     /// @param _amount the amount of USDs that will be minted
-<<<<<<< HEAD
-    function _mint(
-        address _account,
-        uint256 _amount
-    ) internal override nonReentrant {
-        _isNotPaused();
-        require(_account != address(0), "Mint to the zero address");
-        if (!isUpgraded[_account]) _upgradeAccount(_account);
-=======
     function _mint(address _account, uint256 _amount) internal override {
         _isNotPaused();
         require(_account != address(0), "Mint to the zero address");
->>>>>>> 224b5237
 
         // notice: If the account is non rebasing and doesn't have a set creditsPerToken
         //          then set it i.e. this is a mint from a fresh contract
@@ -474,19 +369,9 @@
     ///
     ///  - `_account` cannot be the zero address.
     ///  - `_account` must have at least `_amount` tokens.
-<<<<<<< HEAD
-    function _burn(
-        address _account,
-        uint256 _amount
-    ) internal override nonReentrant {
-        _isNotPaused();
-        require(_account != address(0), "Burn from the zero address");
-        if (!isUpgraded[_account]) _upgradeAccount(_account);
-=======
     function _burn(address _account, uint256 _amount) internal override {
         _isNotPaused();
         require(_account != address(0), "Burn from the zero address");
->>>>>>> 224b5237
         if (_amount == 0) {
             return;
         }
@@ -529,12 +414,6 @@
         uint256 _value
     ) private {
         _isNotPaused();
-<<<<<<< HEAD
-        if (!isUpgraded[_to]) _upgradeAccount(_to);
-        if (!isUpgraded[_from]) _upgradeAccount(_from);
-
-=======
->>>>>>> 224b5237
         bool isNonRebasingTo = _isNonRebasingAccount(_to);
         bool isNonRebasingFrom = _isNonRebasingAccount(_from);
 
@@ -577,36 +456,6 @@
         }
     }
 
-<<<<<<< HEAD
-    /// @notice Upgrades an individual account
-    /// @dev Ensure this function is called for a non upgraded account only!
-    /// @param _account Address of the account.
-    function _upgradeAccount(address _account) private {
-        // Handle special for non-rebasing accounts
-        uint256 nrc = nonRebasingCreditsPerToken[_account];
-        uint256 credits = _creditBalances[_account];
-        isUpgraded[_account] = true;
-        if (nrc > 0) {
-            // Update data for a nonRebasingAccount.
-            // Credit balance now stores the actual balance of the account.
-            _creditBalances[_account] = credits == 0
-                ? 0
-                : credits.divPrecisely(nrc);
-
-            // nonRebasingCreditsPerToken now is just used to validate a nonRebasing acc.
-            nonRebasingCreditsPerToken[_account] = 1;
-            emit AccountUpgraded(_account, true);
-            return;
-        }
-        if (credits > 0) {
-            // Upgrade credit balance for a rebasing account.
-            _creditBalances[_account] = credits.mul(RESOLUTION_INCREASE);
-        }
-        emit AccountUpgraded(_account, false);
-    }
-
-=======
->>>>>>> 224b5237
     /// @notice Is an account using rebasing accounting or non-rebasing accounting?
     ///       Also, ensure contracts are non-rebasing if they have not opted in.
     /// @param _account Address of the account.
@@ -652,12 +501,6 @@
     function _creditsPerToken(address _account) private view returns (uint256) {
         uint256 nrc = nonRebasingCreditsPerToken[_account];
         if (nrc != 0) {
-<<<<<<< HEAD
-            if (!isUpgraded[_account]) {
-                return nrc * RESOLUTION_INCREASE;
-            }
-=======
->>>>>>> 224b5237
             return nrc;
         } else {
             return rebasingCreditsPerToken;
